##############################
# Block and Tabs definitions #
##############################

[blocks]
_name = "Blocks"
_description = "Block types for web UI"

# Single-particle

[blocks.spr_import_raw]
name = "SPA import raw"
description = "Data Import for SPA"
tabs = [ "data", "gain", "scope", "slurm" ]

[blocks.spr_import]
name = "SPA import"
description = "CLI Import for SPA"
tabs = [ "data", "movie", "ctf", "detect", "detect_nn2d", "slurm" ]

[blocks.spr_import_star]
name = "SPA Star Import"
description = "Star data import for SPA"
tabs = [ "import", "data", "gain", "scope", "movie", "ctf", "detect", "detect_nn2d", "slurm" ]

[blocks.spr_pre_process]
name = "SPA pre-processing"
description = "Micrograph pre-processing"
tabs = [ "movie", "ctf", "detect", "detect_nn2d", "detect_topaz2d", "slurm" ]

[blocks.spr_coarse_refine]
name = "SPA Coarse Refinement"
description = "Coarse refinement for SPA"
tabs = [ "particle", "extract", "refine", "csp", "reconstruct", "class", "export", "slurm" ]

[blocks.spr_fine_refine]
name = "SPA Fine Refinement"
description = "Fine refinement for SPA"
tabs = [ "extract", "refine", "reconstruct", "class", "denoise", "export", "slurm" ]

[blocks.spr_flexible_refine]
name = "SPA Frame Refinement"
description = "Movie frame refinement"
tabs = [ "refine", "csp", "reconstruct", "dose_weighting", "denoise", "slurm" ]

[blocks.spr_map_clean]
name = "Particle Filtering"
description = "Filter particles based on scores or by class"
tabs = [ "clean", "particle", "extract", "refine", "csp", "reconstruct", "dose_weighting", "export", "slurm" ]

# Tomography 

[blocks.tomo_import_raw]
name = "TOMO import"
description = "Data Import for TOMO"
tabs = [ "data", "gain", "scope", "slurm"  ]

[blocks.tomo_import]
name = "TOMO import"
description = "CLI Import for TOMO"
tabs = [ "data", "movie", "ctf", "tomo_ali", "tomo_rec", "tomo_vir", "tomo_spk", "detect_nn3d", "tomo_ext", "slurm" ]

[blocks.tomo_import_star]
name = "TOMO Star Import"
description = "Star data import for TOMO"
tabs = [ "import", "data", "gain", "scope", "movie", "ctf", "tomo_ali", "tomo_rec", "tomo_vir", "tomo_spk", "detect_nn3d", "tomo_ext", "slurm" ]

[blocks.tomo_pre_process]
name = "TOMO Pre-processing"
description = "Alignment, CTF and particle picking"
tabs = [ "movie", "ctf", "tomo_ali", "tomo_rec", "tomo_vir", "tomo_spk", "detect_nn3d", "detect_milo", "tomo_ext", "slurm" ]

[blocks.tomo_coarse_refine]
name = "TOMO Coarse Refinement"
description = "Constrained particle alignment"
tabs = [ "particle", "extract", "refine", "csp", "reconstruct", "class", "dose_weighting", "denoise", "export", "slurm" ]

[blocks.tomo_clean]
name = "TOMO Particle Cleaning"
description = "Cleaning particles for TOMO"
tabs = [ "clean", "slurm" ]

[blocks.tomo_mask]
name = "TOMO Mask Generation"
description = "Mask generation for TOMO"
tabs = [ "mask", "slurm" ]

[blocks.tomo_flexible_refine]
name = "TOMO Frame Refinement"
description = "Constrained  movie frame alignment"
tabs = [ "extract", "particle", "refine", "csp", "reconstruct", "dose_weighting", "denoise", "slurm" ]

[blocks.tomo_map_clean]
name = "Particle Filtering"
description = "Select particles by score/distance/class"
tabs = [ "clean", "particle", "extract", "refine", "csp", "reconstruct", "dose_weighting", "export", "slurm" ]

# common blocks

[blocks.spr_tomo_map_mask]
name = "Mask Creation"
description = "Create shape mask from map"
tabs = [ "mask", "slurm" ]

[blocks.spr_tomo_map_clean]
name = "Particle Filtering"
description = "Select particles by score/distance/class"
tabs = [ "clean", "particle", "extract", "refine", "csp", "reconstruct", "dose_weighting", "export", "slurm" ]

[blocks.spr_tomo_post_process]
name = "Post-processing"
description = "Map sharpening"
tabs = [ "sharpen", "slurm" ]

# streamPYP

[blocks.stream_spr]
name= "Single-particle Streaming"
description = "Data streaming mode for single-particle sessions"
tabs = [ "data", "gain", "scope", "stream", "movie", "ctf", "detect", "detect_nn2d", "class2d", "slurm" ]

[blocks.stream_tomo]
name= "Tomography Streaming"
description = "Data streaming mode for tomography sessions"
tabs = [ "data", "gain", "scope", "stream", "movie", "ctf", "tomo_ali", "tomo_rec", "tomo_ext", "tomo_vir", "tomo_spk", "detect_nn3d", "slurm" ]

########
# Tabs #
########

[tabs]
_name = "Parameter groups to use as tabs in web UI and for PYP CLI parameter definition"
_description = "Data analysis parameters grouped according to their function"
_help = "PYP - Cryo-EM/ET image analysis"

# Miroscope parameters

[tabs.scope]
_name = "Microscope parameters"
_description = "Parameters of microscope used to acquire the data"

[tabs.scope.pixel]
name = "Pixel size (A)"
description = "Pixel size of the detector"
type = "float"
required = true

[tabs.scope.voltage]
name = "Acceleration voltage (kV)"
description = "Voltage used for imaging"
type = "float"
required = true

[tabs.scope.mag]
name = "Magnification"
description = "Magnification used for imaging (deprecated)"
type = "int"
default = 10000
hidden = true

[tabs.scope.cs]
name = "Spherical aberration"
description = "Spherial aberration of the microscope (Cs)"
type = "float"
default = 2.7
advanced = true

[tabs.scope.wgh]
name = "Amplitude contrast"
description = "Amplitude contrast of the microscope"
type = "float"
default = 0.07
advanced = true

[tabs.scope.init_dose]
name = "Initial dose (e^-/A^2)"
description = "Amount of pre-exposure before stack is acquired"
type = "float"
default = 0.0
advanced = true

[tabs.scope.dose_rate]
name = "Dose rate (e^-/A^2)"
description = "Number of electrons per unit area used during imaging"
type = "float"
default = 1.0
advanced = true

[tabs.scope.mag_major]
name = "Magnification along major axis"
description = "Magnification along major axis"
type = "float"
default = 1.0
advanced = true

[tabs.scope.mag_minor]
name = "Magnification along minor axis"
description = "Magnification along minor axis"
type = "float"
default = 1.0
advanced = true

[tabs.scope.distort_ang]
name = "Distortion angle"
description = "Angle of the major axis relative to the image x-axis in degrees"
type = "float"
default = 0.0
advanced = true

[tabs.scope.beam_tilt_x]
name = "Beam tilt in X"
description = "Beam tilt in X (mRad)"
type = "float"
default = 0.0
hidden = true

[tabs.scope.beam_tilt_y]
name = "Beam tilt in Y"
description = "Beam tilt in Y (mRad)"
type = "float"
default = 0.0
hidden = true

[tabs.scope.image_shift_x]
name = "Image shift in X"
description = "Image shift in X (mRad)"
type = "float"
default = 0.0
hidden = true

[tabs.scope.image_shift_y]
name = "Image shift in Y"
description = "Image shift in Y (mRad)"
type = "float"
default = 0.0
hidden = true

[tabs.scope.tilt_axis]
name = "Tilt-axis angle (degrees)"
description = "Approximate orientation of tilt-axis with respect to the x-axis (counterclockwise positive). Use 90.0 if tilt-series are already aligned"
type = "float"
default = 0.0
hidden = [ "spr_import_raw", "spr_import_star", "stream_spr" ]

# Data parameters

[tabs.data]
_name = "Raw data"
_description = "Sample"
_hidden = [ "spr_flexible_refine", "tomo_flexible_refine" ]

[tabs.data.set]
name = "data_set"
description = "Name of project"
type = "str"
hidden = true

[tabs.data.path]
name = "Location"
description = "Location of files containing the raw data"
type = "path"
path = { type="files", glob=true }
required = true
hidden = ["spr_import", "tomo_import"]

[tabs.data.path_mdoc]
name = "Location of mdoc files"
description = "Location of mdoc files containing the metadata"
type = "path"
path = { type="files", glob=true }
hidden = ["spr_import", "tomo_import", "spr_import_raw", "spr_import_star", "tomo_import_star" ]

[tabs.data.parent]
name = "Path to existing CLI project"
description = "Path to existing CLI project"
type = "path"
path = { type="folders" }
hidden = ["spr_import_star", "tomo_import_star", "spr_import_raw", "tomo_import_raw", "stream_spr", "stream_tomo" ]

[tabs.data.import]
name = "Import data"
description = "Import data from exisitng pyp session"
type = "bool"
default = false
hidden = true

[tabs.data.retrieve]
name = "Use metadata"
description = "Retrieve existing metadata (if available)"
type = "bool"
default = false
hidden = ["spr_import_raw", "spr_import_star", "tomo_import_raw", "tomo_import_star", "stream_tomo", "stream_spr"]

[tabs.data.mode]
name = "data_mode"
description = "Type of data"
type = "enum"
enum = { spr="Single-Particle", tomo="Tomography" }
required = true
hidden = true

[tabs.data.bin]
name = "Binning"
description = "Factor to downsample data before processing"
type = "int"
default = 1
hidden = true

[tabs.data.invert] 
name = "Invert contrast"
description = "Invert image contrast"
type = "bool"
default = false
hidden = ["spr_import", "tomo_import"]
advanced = true

[tabs.data.auto]
name = "data_auto"
description = "Enable automated data streamming"
type = "bool"
default = false
hidden = true

# Gain-Reference Parameters

[tabs.gain]
_name = "Gain reference"
_description = "Gain reference parameters"

[tabs.gain.reference]
name = "Location"
description = "Path to gain reference"
type = "path"
path = { type="files" }

[tabs.gain.rotation]
name = "Clockwise rotation (multiple of 90 degrees)"
description = "Rotate gain reference by this angle to match the orientation of the data"
type = "int"
default = 0

[tabs.gain.fliph]
name = "Flip horizontally"
description = "Flip gain reference along the horizontal dimension"
type = "bool"
default = false

[tabs.gain.flipv]
name = "Flip vertically"
description = "Flip gain reference along the vertical dimension"
type = "bool"
default = false

[tabs.gain.remove_hot_pixels]
name = "Remove hot pixels"
description = "Remove high intensity pixels before doing gain correction"
type = "bool"
default = false
advanced = true

# Movie parameters

[tabs.movie]
_name = "Frame alignment"
_description = "Movie frame parameters"

[tabs.movie.no_frames]
name = "Single-file tilt-series"
description = "Select this option if all tilts are in a single file"
type = "bool"
default = false
hidden = ["spr_pre_process", "spr_import_star", "spr_import", "stream_spr" ]

[tabs.movie.pattern]
name = "Frame pattern"
description = "Pattern to describe frame data (tilt-series name, acquisition order, and tilt-angle)"
type = "str"
default = "TILTSERIES_SCANORD_ANGLE.tif"
hidden = ["spr_pre_process", "spr_import_star", "spr_import", "stream_spr" ]
condition = { arg="no_frames", value="false" }

[tabs.movie.mdoc]
name = "Read metadata from mdoc files"
description = "Extract parameters from mdoc files (tilt angles, tilt axis rotation angles and scan order) if available"
type = "bool"
default = false
hidden = ["spr_pre_process", "spr_import_star", "spr_import", "stream_spr" ]
condition = { arg="no_frames", value="false" }

[tabs.movie.force]
name = "Force recalculation"
description = "Force recalculation of movie frame alignment"
type = "bool"
default = true
hidden = true

[tabs.movie.ali]
name = "Alignment method"
description = "Method used for frame alignment"
type = "enum"
enum = { unblur="unblur", motioncor="motioncor3 (GPU required)", skip="no alignment" }
default = "unblur"
hidden = ["spr_import_star","tomo_import_star"]

[tabs.movie.eer_reduce]
name = "EER SR reduction factor"
description = "Amount of super-resolution information to retain (1=none, 2=2x, 4=4x)"
type = "int"
default = 1
condition = { arg="ali", value=[ "unblur", "motioncor", "skip" ] }

[tabs.movie.eer_frames]
name = "EER frames to average"
description = "Successive frames to average when reading EER files"
type = "int"
default = 1
condition = { arg="ali", value=[ "unblur", "motioncor" ] }

[tabs.movie.first]
name = "First frame"
description = "Discard frames lower than this value (0=do not discard early frames)"
type = "int"
default = 0
condition = { arg="ali", value=[ "unblur", "motioncor", "skip" ] }

[tabs.movie.last]
name = "Last frame"
description = "Discard frames higher than this value (-1=do not discard late frames)"
type = "int"
default = -1
condition = { arg="ali", value=[ "unblur", "motioncor", "skip" ] }

[tabs.movie.group]
name = "Frame grouping"
description = "Number of frames to average together (1=no averaging). Use odd values when using unblur"
type = "int"
default = 1
condition = { arg="ali", value=[ "unblur", "motioncor" ] }
hidden = ["spr_import_star","tomo_import_star"]

[tabs.movie.iters]
name = "Iterations"
description = "Number of iterations used during frame alignment (if applicable)"
type = "int"
default = 5
hidden = true

[tabs.movie.pbc]
#XD: is there a full name for this?
name = "PBC factor"
description = "PBC parameter for frame weighting"
type = "float"
default = 0.5
hidden = true

[tabs.movie.boff]
#XD: is there a full name for this?
name = "BOFF factor"
description = "BOFF for frame weighting"
type = "float"
default = 0.5
hidden = true

[tabs.movie.weights]
name = "Exposure weighting"
description = "Produce exposure-weighted frame averages"
type = "bool"
default = false
condition = { arg="ali", value=[ "unblur", "motioncor" ] }
hidden = ["spr_import_star","spr_import","tomo_import_star","tomo_import","stream_tomo"]

[tabs.movie.magcorr]
name = "Correct anisotropic magnification"
description = "Correct anisotropic magnification by stretching image along the major axis"
type = "bool"
default = false
condition = { arg="ali", value=[ "unblur", "motioncor" ] }
hidden = ["spr_import_star","spr_import","tomo_import_star","tomo_import","stream_tomo"]

[tabs.movie.force_integer]
name = "Force integer shifts"
description = "Force integer shifts to preserve high-resolution information"
type = "bool"
default = false
condition = { arg="ali", value=[ "unblur", "motioncor" ] }

[tabs.movie.bin]
name = "Binning"
description = "Binning factor to use during frame alignment"
type = "int"
default = 2
condition = { arg="ali", value="unblur" }
hidden = ["spr_import_star","tomo_import_star"]

[tabs.movie.bfactor]
name = "Bfactor for alignment"
description = "Bfactor to use during frame alignment (use larger values for noisier data)"
type = "float"
condition = { arg="ali", value="unblur" }
default = 1500

[tabs.movie.motioncor_bin]
name = "Image binning"
description = "Binning factor in Fourier space (use values >= 1)"
type = "float"
condition = { arg="ali", value="motioncor" }
default = 1.0

[tabs.movie.motioncor_bfactor_global]
name = "Global Bfactor"
description = "Global Bfactor to use during frame alignment (use larger values for noisier data)"
type = "float"
condition = { arg="ali", value="motioncor" }
default = 500.0

[tabs.movie.motioncor_bfactor_local]
name = "Local Bfactor"
description = "Local Bfactor to use during frame alignment (use larger values for noisier data)"
type = "float"
condition = { arg="ali", value="motioncor" }
default = 150.0

[tabs.movie.motioncor_tol]
name = "Shifts tolerance"
description = "Tolerance for shifts during iterative alignment"
type = "float"
default = 0.1
condition = { arg="ali", value="motioncor" }

[tabs.movie.motioncor_iter]
name = "Maximum iterations"
description = "Maximum number of iterations during iterative alignment"
type = "int"
default = 7
condition = { arg="ali", value="motioncor" }

[tabs.movie.motioncor_phase_only]
name = "Use phase only"
description = "Use phase only during cross-correlation"
type = "bool"
default = true
condition = { arg="ali", value="motioncor" }

[tabs.movie.motioncor_corr_interp]
name = "Interpolation compensation"
description = "Use interpolation compensation during alignment"
type = "bool"
default = false
condition = { arg="ali", value="motioncor" }

[tabs.movie.motioncor_in_frame_motion]
name = "In frame motion"
description = "Take into account motion-induced blurring of each frame"
type = "bool"
default = false
condition = { arg="ali", value="motioncor" }

[tabs.movie.motioncor_patch_x]
name = "Number of patches in X axis"
description = "Number of patches in X axis used for frame alignment"
type = "int"
default = 1
condition = { arg="ali", value="motioncor" }

[tabs.movie.motioncor_patch_y]
name = "Number of patches in Y axis"
description = "Number of patches in Y axis used for frame alignment"
type = "int"
default = 1
condition = { arg="ali", value="motioncor" }

[tabs.movie.motioncor_patch_overlap]
name = "Overlap between patches"
description = "Percent overlap between adjacent patches"
type = "int"
default = 50
condition = { arg="ali", value="motioncor" }

[tabs.movie.motioncor_frameref]
name = "Frame used for reference"
description = "The frame used for reference during alignment (1 means the first frame; 0 means the center)"
type = "int"
default = 0
condition = { arg="ali", value="motioncor" }

[tabs.movie.motioncor_sumrange_min]
name = "Minimum dose"
description = "Frames between minimum and maximum dose in e-/A^2 are used for averaging. Using [min=0, max=0] generates dose-weighted averages using all the frames"
type = "float"
default = 3.0
condition = { arg="ali", value="motioncor" }

[tabs.movie.motioncor_sumrange_max]
name = "Maximum dose"
description = "Frames between minimum and maximum dose in e-/A^2 are used for averaging. Using [min=0, max=0] generates dose-weighted averages using all the frames"
type = "float"
default = 25.0
condition = { arg="ali", value="motioncor" }

# Contrast transfer function parameters

[tabs.ctf]
_name = "CTF determination"
_description = "Settings for contrast transfer function (CTF)"

[tabs.ctf.force]
name = "Force recalculation"
description = "Force recalculation of CTF parameters"
type = "bool"
default = true
hidden = true

[tabs.ctf.method]
name = "CTF estimation method"
description = "Which CTF estimation method to use"
type = "enum"
enum = { ctffind4="ctffind4", ctffind5="ctffind5" }
default = "ctffind5"

[tabs.ctf.min_res]
name = "Min resolution (A)"
description = "Minimum resolution used for CTF estimation"
type = "float"
default = 50.0

[tabs.ctf.max_res]
name = "Max resolution (A)"
description = "Maximum resolution used for CTF estimation"
type = "float"
default = 3.5

[tabs.ctf.min_def]
name = "Min defocus (A)"
description = "Minimum allowable defocus"
type = "float"
default = 3500.0

[tabs.ctf.max_def]
name = "Max defocus (A)"
description = "Maximum allowable defocus"
type = "float"
default = 50000.0

[tabs.ctf.use_phs]
name = "Estimate phase shift"
description = "Estimate phase shift"
type = "bool"
default = false
hidden = true

[tabs.ctf.tile]
name = "Tile size"
description = "Tile size used for periodogram averaging"
type = "int"
default = 512

[tabs.ctf.fstep]
name = "Defocus step size (A)"
description = "Step size used during defocus search"
type = "float"
default = 250.0

[tabs.ctf.use_ast]
name = "Estimate astigmatism"
description = "Estimate astigmatism angle"
type = "bool"
default = true

[tabs.ctf.dast]
name = "Astigmatism step size (A)"
description = "Step size used during astigmatism search"
type = "float"
condition = { arg="use_ast", value="true" }
default = 2500.0

[tabs.ctf.use_lcl]
name = "Estimate local CTF"
description = "Use local defocus estimation"
type = "bool"
default = false
hidden = true

[tabs.ctf.handedness_mintilt]
name = "Min tilt to detect tilt handedness"
description = "Tilt angles with absolute values lower than this number will not be used for handedness estimation"
type = "float"
default = 10.0
hidden = [ "stream_spr", "spr_pre_process" ]

[tabs.ctf.handedness_maxtilt]
name = "Max tilt to detect tilt handedness"
description = "Tilt angles with absolute values higher than this number will not be used for handedness estimation"
type = "float"
default = 50.0
hidden = [ "stream_spr", "spr_pre_process" ]

[tabs.ctf.phase_shift]
name = "Find phase shift"
description = "Find additional phase shift"
type = "bool"
default = false

[tabs.ctf.min_rad]
name = "Min phase shift (rad)"
description = "Minimum phase shift"
type = "float"
default = 0.0
condition={ arg="ctf_phase_shift", value="true" }

[tabs.ctf.max_rad]
name = "Max phase shift (rad)"
description = "Maximum phase shift"
type = "float"
default = 0.0
condition={ arg="ctf_phase_shift", value="true" }

[tabs.ctf.ps_step]
name = "phase shift search step"
description = "phase shift search step"
type = "float"
default = 0.0
condition={ arg="ctf_phase_shift", value="true" }

[tabs.ctf.determine_tilt]
name = "Detect tilt axis and angle"
description = "Image tilt axis and tilt angle estimation"
type = "bool"
default = false

[tabs.ctf.determine_thickness]
name = "Detect sample thickness"
description = "Sample thickness estimation"
type = "bool"
default = false

[tabs.ctf.known_ast]
name = "Known astigmatism"
description = "Astigmatism values (Angstrom)"
type = "float"
default = 0.0

[tabs.ctf.known_ast_angle]
name = "Known astigmatism angle"
description = "Astigmatism angle values (degree)"
type = "float"
default = 0.0

# Particle detection parameters

[tabs.detect]
_name = "Particle detection"
_description = "Settings for particle detection"

[tabs.detect.rad]
name = "Particle radius (A)"
description = "Radius to use for picking"
type = "float"

[tabs.detect.force]
name = "Force particle detection"
description = "Force particle detection"
type = "bool"
default = false
hidden = true

[tabs.detect.method]
name = "Detection method"
description = "Strategy to use for particle detection"
type = "enum"
enum = { none="none", auto="auto", all="all", manual="manual (list of positions required)", import="import (path to particle coordinates required)", pyp-train="pyp-train (list of positions required)", pyp-eval="pyp-eval (trained model required)", topaz-train="topaz-train (list of positions required)", topaz-eval="topaz-eval (trained model required)" }
default = "none"

[tabs.detect.files]
name = "Import particle coordinates (*.box, *.spk)"
description = "Location of files containing particle coordinates to import"
type = "path"
path = { type="folders" }
hidden = ["stream_spa", "stream_tomo", "stream_spr"]
condition = { arg="method", value="import" }

[tabs.detect.ref]
name = "Template for reference-based picking (*.mrc)"
description = "Path to 3D template"
type = "path"
path = { type="files" }
hidden = [ "stream_tomo", "stream_spr", "spr_pre_process" ]

[tabs.detect.dist]
name = "Min distance (pixels)"
description = "Minimum distance between detected particles (smaller values produce more particles)"
type = "int"
default = 20
condition = { arg="method", value=["auto", "all"] }

[tabs.detect.thre]
name = "Min correlation"
description = "Minimum correlation value used for detection (larger values produce fewer particles)"
type = "float"
default = 0.2
condition = { arg="method", value="auto" }

[tabs.detect.ignore_contamination]
name = "Ignore contamination"
description = "Skip generation of binary contamination mask"
type = "bool"
default = false
condition = { arg="method", value=["auto", "all"] }

[tabs.detect.offset]
name = "Height offset for 3D picking (binned voxels)"
description = "Offset particle postions above membrane by this amount. Useful when the segmentation is not located at the base of the particles"
type = "int"
default = 0
hidden = [ "spr_pre_process", "stream_spr" ]

[tabs.detect.rand]
name = "Randomize in-plane particle rotation"
description = "Randomize particle orientations around surface normal to reduce missing wegde effects"
type = "bool"
default = true
hidden = [ "spr_pre_process", "stream_spr" ]

[tabs.detect_nn2d]
_name = "Training/Evaluation (pyp)"
_description = "Settings for particle detection using neural networks"

[tabs.detect_nn2d.ref]
name = "Trained model (*.training)"
description = "Path to trained model"
type = "path"
path = { type="files" }
input = { type="trainedModel2D" }

[tabs.detect_nn2d.bin]
name = "Image downsampling factor"
description = "Downsample images by this factor for training and evaluation"
type = "int"
default = 8

[tabs.detect_nn2d.num_particles]
name = "Expected number of particles per micrograph"
description = "Expected number of particles per micrograph (>0). Either this parameter or pi must be set"
type = "int"
default = 300

[tabs.detect_nn2d.iterations]
name = "Iterations"
description = "Number of iterations to use for NN training" 
type = "int"
default = 120000
hidden = ["tomo_pre_process", "stream_spr"]

[tabs.detect_nn2d.alpha]
name = "Alpha"
description = "Weighting coefficient to use for loss function" 
type = "float"
default = 0.95
hidden = ["tomo_pre_process", "stream_spr"]

[tabs.detect_nn2d.batch_size]
name = "Batch size"
description = "Batch size used during training" 
type = "int"
default = 32
hidden = ["tomo_pre_process", "stream_spr"]

[tabs.detect_nn2d.tau]
name = "Percentage of positives"
description = "Value for positive unlabeled learning (Tau)" 
type = "float"
default = 0.08
hidden = ["tomo_pre_process", "stream_spr"]

[tabs.detect_nn2d.patch_size]
name = "Patch size"
description = "Patch size to use during training"
type = "int"
default = 64
hidden = ["tomo_pre_process", "stream_spr"]

[tabs.detect_nn2d.thresh]
name = "Threshold for soft/hard positives"
description = "Threshold for soft/hard positives"
type = "float"
default = 0

[tabs.detect_nn2d.algorithm]
name = "Training algorithm"
description = "Algorithm used for training" 
type = "str"
default = "ssdn"
hidden = ["tomo_pre_process", "stream_spr"]
advanced = true

[tabs.detect_nn2d.noise_value]
name = "Noise estimation"
description = "Whether the noise value should be estimated" 
type = "str"
default = "var"
hidden = ["tomo_pre_process", "stream_spr"]
advanced = true

[tabs.detect_nn2d.num]
name = "Evaluation samples"
description = "Number of eval samples during training" 
type = "int"
default = 1
hidden = ["tomo_pre_process", "stream_spr"]
advanced = true

[tabs.detect_nn2d.noise_style]
name = "Noise model"
description = "Noise model using a string configuration in the format: {noise_type}{args} where {args} are the arguments passed to the noise function"
type = "str"
default = "gaussian"
hidden = ["tomo_pre_process", "stream_spr"]
advanced = true

[tabs.detect_nn2d.bb]
name = "Double b"
description = "Parameter used during training"
type = "int"
default = 28
hidden = ["tomo_pre_process", "stream_spr"]
advanced = true

[tabs.detect_nn2d.debug]
name = "Debug mode"
description = "Save intermediate results to output folder"
type = "bool"
default = false
advanced = true

[tabs.detect_topaz2d]
_name = "Training/Evaluation (topaz)"
_description = "Settings for particle detection using Topaz"

[tabs.detect_topaz2d.ref]
name = "Trained model (*.training)"
description = "Path to trained model"
type = "path"
path = { type="files" }
input = { type="trainedModel2D" }

[tabs.detect_topaz2d.pretrained]
name = "Use pretrained initialization"
description = "Initialize parameters using a pretrained model"
type = "bool"
default = false

[tabs.detect_topaz2d.pretrained_model]
name = "Pre-train model (Topaz extract)"
description = "Pre-trained model to use for particle picking"
type = "enum"
enum = { none="none", resnet8_u32="resnet8_u32", resnet8_u64="resnet8_u64", resnet16_u32="resnet16_u32", resnet16_u64="resnet16_u64" }
default = "resnet16_u64"

[tabs.detect_topaz2d.num_particles]
name = "Expected number of particles per micrograph"
description = "Expected number of particles per micrograph (>0). Either this parameter or pi must be set"
type = "int"
default = 300

[tabs.detect_topaz2d.epochs]
name = "Number of epochs for training"
description = "Maximum number of training epochs"
type = "int"
default = 10

[tabs.detect_topaz2d.bin]
name = "Image downsampling factor"
description = "Downsample images by this factor for training and evaluation"
type = "int"
default = 8

[tabs.detect_topaz2d.train_rad]
name = "Training radius in pixels"
description = "Pixel radius around particle centers to consider positive"
type = "int"
default = 3

[tabs.detect_topaz2d.extract_rad]
name = "Radius of extracted regions"
description = "Radius of regions to extract (increase if particles are double-picked, decrease if particles are missed)"
type = "int"
default = 10

[tabs.detect_topaz2d.train_method]
name = "Loss function"
description = "Objective function to use for learning the region classifier"
type = "enum"
enum = { PN="PN", GE-KL="GE-KL", GE-binomial="GE-binomial", PU="PU" }
default = "GE-binomial"
advanced = true

[tabs.detect_topaz2d.train_slack]
name = "Slack"
description = "Weight on GE penalty (default: 10 for GE-KL, 1 for GE-binomial)"
type = "float"
default = -1
advanced = true

[tabs.detect_topaz2d.train_autoencoder]
name = "Autoencoder weight"
description = "Option to augment method with autoencoder. Weight on reconstruction error"
type = "float"
default = 0
advanced = true

[tabs.detect_topaz2d.train_reg]
name = "Regularization"
description = "L2 regularizer on the model parameters"
type = "float"
default = 0
advanced = true

[tabs.detect_topaz2d.train_learn_rate]
name = "Learning rate"
description = "Learning rate for the optimizer"
type = "float"
default = 0.0002
advanced = true

[tabs.detect_topaz2d.train_batchsize]
name = "Minibatch size"
description = "Number of data points per minibatch"
type = "int"
default = 256
advanced = true

[tabs.detect_topaz2d.train_batchbalance]
name = "Minibatch balance"
description = "Fraction of minibatch that is positive data points"
type = "float"
default = 0.0625
advanced = true

[tabs.detect_topaz2d.train_epochsize]
name = "Epoch size"
description = "Number of parameter updates per epoch"
type = "int"
default = 1000
advanced = true

[tabs.detect_topaz2d.model]
name = "Model architecture"
description = "Model type to fit"
type = "enum"
enum = { resnet8="resnet8" }
default = "resnet8"
advanced = true

[tabs.detect_topaz2d.units]
name = "Number of units in base layer"
description = "Number of units model parameter"
type = "int"
default = 32
advanced = true

[tabs.detect_topaz2d.dropout]
name = "Dropout rate"
description = "Dropout rate model parameter"
type = "float"
default = 0.0
advanced = true

[tabs.detect_topaz2d.bn]
name = "Batch normalization"
description = "Use batch norm in the model"
type = "bool"
default = true
advanced = true

[tabs.detect_topaz2d.pooling]
name = "Pooling method"
description = "Pooling method to use"
type = "enum"
enum = { none="none" }
default = "none"
advanced = true

[tabs.detect_topaz2d.unit_scale]
name = "Unit scaling"
description = "Scale the number of units up by this factor every pool/stride layer"
type = "int"
default = 2
advanced = true

[tabs.detect_topaz2d.network_unit_scale]
name = "Encode network unit scaling"
description = "Scaled number of units per layer in generative model, only used if autoencoder > 0"
type = "int"
default = 32
advanced = true

[tabs.detect_topaz2d.extract_thres]
name = "Extraction threshold"
description = "Log-likelihood score threshold at which to terminate region extraction (-6 is p>=0.0025)"
type = "float"
default = 0
advanced = true

[tabs.detect_topaz2d.extract_assign_rad]
name = "Max assignment radius"
description = "Maximum distance between prediction and labeled target allowed for considering them a match (default: same as extraction radius)"
type = "int"
default = 10
advanced = true

[tabs.detect_topaz2d.extract_min_rad]
name = "Min extraction radius"
description = "Minimum radius for region extraction when tuning radius parameter"
type = "int"
default = 5
advanced = true

[tabs.detect_topaz2d.extract_max_rad]
name = "Max extraction radius"
description = "Maximum radius for region extraction when tuning radius parameters"
type = "int"
default = 100
advanced = true

[tabs.detect_topaz2d.extract_step_rad]
name = "Step radius"
description = "Grid size when searching for optimal radius parameter"
type = "int"
default = 5
advanced = true

[tabs.detect_topaz2d.debug]
name = "Debug mode"
description = "Save file with output coordinates to train/ folder"
type = "bool"
default = false
advanced = true

[tabs.detect_nn3d]
_name = "Training/Evaluation (pyp)"
_description = "Settings for particle detection using neural networks"

[tabs.detect_nn3d.ref]
name = "Trained model (*.pth)"
description = "Path to trained model"
type = "path"
path = { type="files" }
input = { type="trainedModel3D" }
hidden = [ "tomo_import" ]

[tabs.detect_nn3d.down_ratio]
name = "Downsample"
description = "Down ratio for output"
type = "int"
default = 2
hidden = true

[tabs.detect_nn3d.compress]
name = "Additional binning in Z"
description = "Apply additional 2x binning in Z-dimension"
type = "bool"
default = true

[tabs.detect_nn3d.num_epochs]
name = "Epochs"
description = "Number of epochs used during training"
type = "int"
default = 10
hidden = ["spr_pre_process", "stream_spr", "stream_tomo"]

[tabs.detect_nn3d.bbox]
name = "Bounding box"
description = "Box size for particles, used to generate Guassian kernel during training"
type = "int"
default = 16
hidden = ["spr_pre_process", "stream_spr", "stream_tomo"]

[tabs.detect_nn3d.thresh]
name = "Threshold for soft/hard positives"
description = "Threshold for soft/hard positives"
type = "float"
default = 0.85
hidden = ["spr_pre_process", "stream_spr", "stream_tomo"]

[tabs.detect_nn3d.cr_weight]
name = "Contrastive regularization weight"
description = "Weight for contrastive regularization term"
type = "float"
default = 0.1
hidden = ["spr_pre_process", "stream_spr", "stream_tomo"]

[tabs.detect_nn3d.max_objects]
name = "Max number of particles"
description = "Expected number of particles per tomogram"
type = "int"
default = 1200
hidden = ["spr_pre_process", "stream_spr", "stream_tomo"]

[tabs.detect_nn3d.lr]
name = "Learning rate"
description = "Rate to use during training"
type = "float"
default = 0.0005
hidden = ["spr_pre_process", "stream_spr", "stream_tomo"]

[tabs.detect_nn3d.val_interval]
name = "Interval to perform validation"
description = "Run validation every this number of epochs"
type = "int"
default = 5
hidden = ["spr_pre_process", "stream_spr", "stream_tomo"]

[tabs.detect_nn3d.temp]
name = "inforNCE temperature"
description = "inforNCE temperature"
type = "float"
default = 0.07
hidden = ["spr_pre_process", "stream_spr", "stream_tomo"]

[tabs.detect_nn3d.tau]
name = "Class prior probability"
description = "Class prior probability (tau)"
type = "float"
default = 0.01
hidden = ["spr_pre_process", "stream_spr", "stream_tomo"]

[tabs.detect_nn3d.debug]
name = "Debug mode"
description = "Save intermediate results to output folder train/"
type = "bool"
default = false

#feature detect with milo
[tabs.detect_milo]
_name = "Training/Evaluation (milopyp)"
_description = "Settings for tomogram content exploration using MiLo"

[tabs.detect_milo.parquet]
name = "Parquet File"
description = "Path to parquet file from 3D interactive sub-cluster selection"
type = "path"
path = { type="files" }
hidden = [ "tomo_import" ]

[tabs.detect_milo.ref]
name = "Trained model"
description = "Path to trained model (*.pth)"
type = "path"
path = { type="files" }
input = { type="trainedModel3D" }
hidden = [ "tomo_import" ]

[tabs.detect_milo.mode]
name = "Input type"
description = "Whether to use 2D or 3D data"
type = "enum"
enum = { 2d3d="2D + 3D", 3d="3D only" }
default = "2d3d"
hidden = ["spr_pre_process", "stream_spr", "stream_tomo"]

[tabs.detect_milo.num_epochs]
name = "Epochs"
description = "Number of epochs used during training"
type = "int"
default = 60
hidden = ["spr_pre_process", "stream_spr", "stream_tomo"]

[tabs.detect_milo.num_clusters]
name = "Clusters"
description = "Number of clusters to train"
type = "int"
default = 60
hidden = ["spr_pre_process", "stream_spr", "stream_tomo"]

[tabs.detect_milo.bbox]
name = "Bounding box"
description = "Bounding box for cropped patches, should be bigger than particle size"
type = "int"
default = 36
hidden = ["spr_pre_process", "stream_spr", "stream_tomo"]

[tabs.detect_milo.lr]
name = "Learning rate"
description = "Rate to use during training"
type = "float"
default = 0.001
hidden = ["spr_pre_process", "stream_spr", "stream_tomo"]

[tabs.detect_milo.batch_size]
name = "Batch size"
description = "Batch size for training"
type = "int"
default = 256
hidden = ["spr_pre_process", "stream_spr", "stream_tomo"]

[tabs.detect_milo.val_interval]
name = "Interval to perform validation"
description = "Run validation within this interval"
type = "int"
default = 20
hidden = ["spr_pre_process", "stream_spr", "stream_tomo"]

[tabs.detect_milo.gauss]
name = "Gaussian filter"
description = "Size of Gaussian filter used to denoise tilt series and tomograms"
type = "float"
default = 0.8

[tabs.detect_milo.dog]
name = "Class prior probability"
description = "Kernel sizes for Difference of Gaussians (DoG) pyramid, comma delimited"
type = "str"
default = "3,5"
hidden = ["spr_pre_process", "stream_spr", "stream_tomo"]

[tabs.detect_milo.last_k]
name = "Last kernel size"
description = "Kernel size for the last convolution prior to projection"
type = "int"
default = 3

[tabs.detect_milo.with_score]
name = "Save scores"
description = "Whether to add score column in output text files"
type = "bool"
default = false

[tabs.detect_milo.compress]
name = "Slice averaging in Z"
description = "Whether to combine 2 slices into 1 during reading of the dataset"
type = "bool"
default = true

[tabs.detect_milo.order]
name = "Dimension order"
description = "Input order of dimensions for reconstructed tomogram"
type = "str"
default = "xzy"
advanced = true

[tabs.detect_milo.cutoff_z]
name = "Remove Z-slices"
description = "Remove this number of leading and trailing Z slices"
type = "int"
default = 10

[tabs.detect_milo.nms]
name = "Neighborhood for NMS"
description = "Radius for running non-max supression"
type = "int"
default = 3

[tabs.detect_milo.distance_cutoff]
name = "Distance cutoff"
description = "Distance cutoff for whether two points are connected in graph"
type = "float"
default = 15.0

[tabs.detect_milo.fiber_mode]
name = "Use fiber mode"
description = "Enable fiber detection mode"
type = "bool"
default = false

[tabs.detect_milo.r2_cutoff]
name = "Fit curve residual"
description = "Max residual for fitted curve, omit if above the residual/bad fitting"
type = "float"
default = 30.0
condition = { arg="fiber_mode", value="true" }

[tabs.detect_milo.curvature_cutoff]
name = "Max curvature"
description = "Max curvature for fitted curve, for microtubules the curvature should be small"
type = "float"
default = 0.003
condition = { arg="fiber_mode", value="true" }

[tabs.detect_milo.debug]
name = "Debug mode"
description = "Save intermediate results"
type = "bool"
default = false

# Particle parameters

[tabs.particle]
_name = "Sample"
_description = "Specify particle parameters"
_hidden = [ "spr_map_clean", "tomo_map_clean" ]

[tabs.particle.mw]
name = "Molecular weight (kDa)"
description = "Molecular weight of particle of interest"
type = "float"
# not actually required all the time, need to find a way to express that somehow?
required = true

[tabs.particle.rad]
name = "Particle radius (A)"
description = "Approximate radius of particle of interest used for display purposes"
type = "float"
# not actually required all the time, need to find a way to express that somehow?
required = true

[tabs.particle.sym]
# TODO: what kind of input validation to do here? the rules are non-trivial
#  see: https://blake.bcm.edu/emanwiki/EMAN2/Symmetry
name = "Symmetry"
description = "Particle symmetry (Cn,Dn,T,O,I,I1,I2,N or H)"
type = "str"
default = "C1"

# Particle Extraction

[tabs.extract]
_name = "Extraction"
_description = "Settings for particle detection"
_hidden = [ "spr_map_clean", "tomo_map_clean", "spr_flexible_refine", "tomo_flexible_refine" ]

[tabs.extract.box]
name = "Box size (pixels)"
description = "Box size used for particle extraction"
type = "int"
default = 0
required = true

[tabs.extract.bnd]
name = "Max box size"
description = "Maximum size of extracted particles"
type = "int"
default = { ref="box" }
hidden = true

[tabs.extract.bin]
name = "Image binning"
description = "Binning used for particle extraction"
type = "int"
default = 1

[tabs.extract.gold]
name = "Skip gold fiducials"
description = "Skip particle positions that are too close to gold fiducials"
type = "bool"
default = true
hidden = ["spr_coarse_refine", "spr_fine_refine", "spr_flexible_refine", "stream_spa",  "tomo_flexible_refine", "spr_map_clean", "tomo_map_clean"]

[tabs.extract.method]
name = "Interpolation"
description = "Interpolation algorithm used for binning"
type = "enum"
enum = { imod="imod", fft="fft", resample="resample" }
default = "imod"
hidden = true

[tabs.extract.fmt]
name = "Format"
description = "Format to extract particles"
type = "enum"
enum = { frealign="Frealign", frealign_local="Frealign local", relion="Relion", eman="EMAN" }
default = "frealign"
#XD: there's more than just these methods
#e.g., for unblur we have: -movie_ali frealign_spline -particle_fmt frealign_local 
hidden = true

[tabs.extract.use_clean]
name = "Use only clean particles"
description = "Only extract clean particles for processing"
type = "bool"
default = false
hidden = [ "spr_coarse_refine", "spr_flexible_refine", "tomo_coarse_refine", "tomo_fine_refine", "tomo_flexible_refine", "stream_spa", "stream_tomo", "spr_map_clean", "tomo_map_clean"]

[tabs.extract.cls]
name = "Clean only"
description = "Only extract clean particles"
type = "int"
default = 0
hidden = true

[tabs.extract.wgh]
name = "Moving Average"
description = "Moving average when extracting frames (0=disabled, typical=0.4)"
type = "float"
default = 0.0
hidden = true

[tabs.extract.stacks]
name = "Save particle stacks"
description = "Save particle stacks to use in external programs"
type = "bool"
default = false

[tabs.extract.using_frames]
name = "Using frames"
description = "Perform csp using frame refinement method (legacy)"
type = "bool"
default = false
hidden = true

# Virion and Spike picking (TOMO)

[tabs.tomo_ali]
_name = "Tilt-series alignment"
_description = "Parameters for tilt-series alignment"

[tabs.tomo_ali.auto_bin]
name = "Auto binning"
description = "Automatically determine binning factor to use for alignment"
type = "bool"
default = true

[tabs.tomo_ali.binning]
name = "Binning for tilt-series alignment"
description = "Bin tilt-series by this factor before alignment"
type = "int"
default = 8
condition = { arg="auto_bin", value="false" }
advanced = true

[tabs.tomo_ali.square]
name = "Reshape tilt-images into squares"
description = "Tilt images will be reshaped into squares before processing"
type = "bool"
default = true

[tabs.tomo_ali.format]
name = "Resize squares to closest multiple of 512"
description = "Tilt images will be reshaped into squares using the closest multiple of 512 as size"
type = "bool"
default = true
condition = { arg="square", value="true" }

[tabs.tomo_ali.method]
name = "Alignment method"
description = "Method to use for tilt-series alignment"
type = "enum"
enum = { imod_gold="imod (fiducials)", imod_patch="imod (patch tracking)", aretomo="aretomo2 (GPU required)", import="import (from path)" }
default = "imod_gold"

[tabs.tomo_ali.import]
name = "Import path"
description = "Location of .xf and .tlt files to use for import"
type = "path"
condition = { arg="method", value="import" }
path = { type="folders" }

[tabs.tomo_ali.fiducial]
name = "Fiducial diameter (A)"
description = "Diameter of gold fiducials"
type = "float"
condition = { arg="method", value="imod_gold" }
default = 100.0

[tabs.tomo_ali.fiducial_number]
name = "Number of fiducials"
description = "Average number of gold fiducials per tilt-series (-1=auto)"
type = "int"
condition = { arg="method", value="imod_gold" }
default = -1

[tabs.tomo_ali.patches_x]
name = "Number of patches in X"
description = "Numer of patches in X to use for tilt-series alignment"
type = "int"
condition = { arg="method", value=["imod_patch","aretomo"] }
default = 10

[tabs.tomo_ali.patches_size_x]
name = "Patch size in X"
description = "Size of patches in X to track by correlation (0=auto)"
type = "int"
condition = { arg="method", value="imod_patch" }
default = 0

[tabs.tomo_ali.patches_y]
name = "Number of patches in Y"
description = "Numer of patches in Y to use for tilt-series alignment"
type = "int"
condition = { arg="method", value=["imod_patch","aretomo"] }
default = 10

[tabs.tomo_ali.patches_size_y]
name = "Patch size in Y"
description = "Size of patches in Y to track by correlation (0=auto)"
type = "int"
condition = { arg="method", value="imod_patch" }
default = 0

[tabs.tomo_ali.force]
name = "Force re-calculation"
description = "Force re-calculation of tilt-series alignment"
type = "bool"
default = true
hidden = true

[tabs.tomo_ali.aretomo_zheight]
name = "Z height of specimen in pixels"
description = "Z height of specimen (not tomogram), critical for the alignment"
type = "int"
default = 600
condition = { arg="method", value="aretomo" }

[tabs.tomo_ali.aretomo_tiltoff]
name = "Add tilt offset"
description = "Add tilt offset to the tilt angle before alignment, instead of measuring the offset automatically"
type = "float"
default = 0.0
condition = { arg="method", value="aretomo" }

[tabs.tomo_ali.aretomo_measure_tiltoff]
name = "Measure tilt offset"
description = "Measure the tilt offset automatically. Note that the tilt angles might change"
type = "bool"
default = true
condition = { arg="method", value="aretomo" }

[tabs.tomo_ali.aretomo_bft]
name = "B-factors for low-pass filter"
description = "Used in the cross correlation. The first value is used for global measurement. The second for local measurement"
type = "str"
default = "0,0"
condition = { arg="method", value="aretomo" }

[tabs.tomo_ali.aretomo_dark_tol]
name = "Threshold to remove dark images"
description = "Threshold to remove dark images (lower values remove fewer images)"
type = "float"
default = 0.0
condition = { arg="method", value="aretomo" }

[tabs.tomo_rec]
_name = "Tomogram reconstruction"
_description = "Parameters for tomographic reconstruction"

[tabs.tomo_rec.force]
name = "Force re-calculation"
description = "Force re-calculation of tomograms"
type = "bool"
default = true
hidden = true

[tabs.tomo_rec.dose_weighting]
name = "Apply dose weighting instead of bandpass filter"
description = "Filter tilt-series prior to reconstruction according to dose settings"
type = "bool"
default = false

[tabs.tomo_rec.mtfilter_cutoff]
name = "Lowpass cutoff (tilt-series filtering)"
description = "Lowpass cutoff to filter tilt-series prior to reconstruction"
type = "float"
default = 0.15
condition = { arg="dose_weighting", value="false" }

[tabs.tomo_rec.mtfilter_falloff]
name = "Lowpass falloff (tilt-series filtering)"
description = "Lowpass falloff to filter tilt-series prior to reconstruction"
type = "float"
default = 0.05
condition = { arg="dose_weighting", value="false" }

[tabs.tomo_rec.lpradial_cutoff]
name = "Lowpass cutoff (radial weighting)"
description = "Lowpass filtering using IMOD radial weighting function (use 0.35 for less filtering)"
type = "float"
default = 0.25
condition = { arg="dose_weighting", value="false" }

[tabs.tomo_rec.lpradial_falloff]
name = "Lowpass falloff (radial weighting)"
description = "Lowpass filtering with IMOD radial weighting function (use 0.05 for less filtering)"
type = "float"
default = 0.15
condition = { arg="dose_weighting", value="false" }

[tabs.tomo_rec.erase_fiducials]
name = "Erase fiducials"
description = "Erase fiducials from aligned tilt-series prior to reconstruction"
type = "bool"
default = false

[tabs.tomo_rec.erase_factor]
name = "Fiducials radius factor"
description = "Multiple of fiducial radius used to erase gold"
type = "float"
default = 1.0
condition = { arg="erase_fiducials", value="true" }
advanced = true

[tabs.tomo_rec.thickness]
name = "Thickness of reconstruction (unbinned voxels)"
description = "Height of tomograms (z-dimension) to use during tomographic reconstruction"
type = "int"
default = 2048

[tabs.tomo_rec.binning]
name = "Binning factor for reconstruction"
description = "Produce binned tomograms during tomographic reconstruction (applies to dimensions x, y and z)"
type = "int"
default = 8

[tabs.tomo_rec.method]
name = "Method for tomogram reconstruction"
description = "Method used for tomogram reconstruction"
type = "enum"
enum = { imod="imod", aretomo="aretomo2 (GPU required)" }
default = "imod"

[tabs.tomo_rec.aretomo_sart]
name = "Use SART reconstruction"
description = "Use Simultaneous Algebraic Reconstruction Technique (SART) to reconstruct tomograms"
type = "bool"
default = false
condition = { arg="method", value="aretomo" }

[tabs.tomo_rec.aretomo_sart_iter]
name = "Number of iterations"
description = "Number of iterations for SART reconstruction, "
type = "int"
default = 20
condition = { arg="aretomo_sart", value="true" }

[tabs.tomo_rec.aretomo_sart_num_projs]
name = "Number of projections per subet"
description = "Number of projections per subet for SART reconstruction"
type = "int"
default = 5
condition = { arg="aretomo_sart", value="true" }

[tabs.tomo_rec.topaz_denoise]
name = "Denoise tomograms using Topaz denoise"
description = "Denoise tomograms using Topaz pre-trained model"
type = "bool"
default = false

[tabs.tomo_rec.topaz_model]
name = "Pre-train model"
description = "Pre-trained model to use for denoising"
type = "enum"
enum = { unet-3d-10a="unet-3d-10a", unet-3d="unet-3d", unet-3d-20a="unet-3d-20a" }
default = "unet-3d-10a"
condition = { arg="topaz_denoise", value="true" }

[tabs.tomo_rec.topaz_gaussian]
name = "Gaussian filter"
description = "Standard deviation of Gaussian filter for post-processing (0 means no postprocessing)"
type = "float"
default = 0.0
condition = { arg="topaz_denoise", value="true" }

[tabs.tomo_rec.topaz_patch_size]
name = "Patch size"
description = "Denoises volumes in patches of this size"
type = "int"
default = 96
condition = { arg="topaz_denoise", value="true" }

[tabs.tomo_rec.topaz_patch_padding]
name = "Patch padding size"
description = "Padding around each patch to remove edge artifacts"
type = "int"
default = 48
condition = { arg="topaz_denoise", value="true" }

[tabs.tomo_rec.topaz_use_gpu]
name = "Use GPU"
description = "Request a GPU to run Topaz denoise"
type = "bool"
default = false
condition = { arg="topaz_denoise", value="true" }

[tabs.tomo_vir]
_name = "Virion/spike detection"
_description = "Virion and spike detection parameters"

[tabs.tomo_vir.rad]
name = "Virion radius (A)"
description = "Approximate virion radius to use for detection"
type = "float"
default = 0

[tabs.tomo_vir.method]
name = "Virion detection method"
description = "Strategy for virion detection"
type = "enum"
enum = { none="none", auto="auto", manual="manual (list of positions required)", pyp-train="pyp-train (list of positions required)", pyp-eval="pyp-eval (trained model required)" }
default = "none"

[tabs.tomo_vir.number]
name = "Max number of virions per tomogram"
description = "Limit the number of virions during detection"
type = "int"
default = 25
condition = { arg="method", value="auto" }

[tabs.tomo_vir.det_tol]
name = "Tolerance for virion radius during detection"
description = "Allow virion radius variations within this tolerance (percentage)"
type = "float"
default = 20.0
condition = { arg="method", value="auto" }

[tabs.tomo_vir.seg_tol]
name = "Tolerance for virion radius during segmentation"
description = "Allow virion radius variations within this tolerance (percentage)"
type = "float"
default = 20.0
condition = { arg="method", value="auto" }

[tabs.tomo_vir.iterations]
name = "Denoising iterations before virion detection"
description = "Number denoising iterations (anisotropic diffusion)"
type = "int"
default = 25
condition = { arg="method", value="auto" }

[tabs.tomo_vir.canny_low]
name = "Low threshold for Canny edge detector"
description = "Allows to control the performance of virion detection"
type = "float"
default = 0.2
condition = { arg="method", value="auto" }

[tabs.tomo_vir.canny_high]
name = "High threshold for Canny edge detector"
description = "Allows to control the performance of virion detection"
type = "float"
default = 0.5
condition = { arg="method", value="auto" }

[tabs.tomo_vir.binn]
name = "Virion additional binning"
description = "Increase binning to speed up virion detection and reduce noise"
type = "int"
default = 2
condition = { arg="method", value="auto" }

[tabs.tomo_vir.detect_method]
name = "Spike detection method"
description = "Strategy to use for spike detection"
type = "enum"
enum = { none="none", template="template search (template file required)", mesh="uniform" }
default = "none"

[tabs.tomo_vir.detect_ref]
name = "Template for spike search (*.mrc)"
description = "Path to file containing the template (dimensions must match the binned tomograms)"
type = "path"
condition = { arg="detect_method", value="template" }
path = { type="files" }

[tabs.tomo_vir.detect_thre]
name = "Spike correlation threshold"
description = "Minimum correlation value to use for spike detection (lower values, more spikes)"
type = "float"
condition = { arg="detect_method", value="template" }
default = 0.2

[tabs.tomo_vir.detect_dist]
name = "Minimum distance between spikes (voxels)"
description = "Minimum distance between neighboring spikes"
type = "int"
default = 10
condition = { arg="detect_method", value=["template","mesh"] }

[tabs.tomo_vir.detect_band]
name = "Size of equatorial band to restrict spike picking (A)"
description = "Only pick spikes within a band centered around the virion equator"
type = "int"
default = 100
condition = { arg="detect_method", value=["template","mesh"] }

[tabs.tomo_vir.detect_rand]
name = "Randomize in-plane spike rotations"
description = "Randomize spike rotations (around direction normal to virion surface) to reduce missing wedge effects"
type = "bool"
default = true
condition = { arg="detect_method", value=["template","mesh"] }

[tabs.tomo_vir.detect_offset]
name = "Spike height offset (A)"
description = "Cut particles above membrane surface by this amount"
type = "int"
default = 0
condition = { arg="detect_method", value=["template","mesh"] }

[tabs.tomo_vir.force]
name = "Force recalculation of parameters"
description = "Force recalculation of virion parameters"
type = "bool"
default = false
hidden = true

[tabs.tomo_spk]
_name = "Particle detection"
_description = "Sub-tomogram detection parameters"

[tabs.tomo_spk.rad]
name = "Detection radius (A)"
description = "Size to use for particle detection"
type = "float"
default = 0

[tabs.tomo_spk.method]
name = "Detection method"
description = "Strategy to use for particle detection"
type = "enum"
enum = { none="none", auto="auto", import="import (path to particle coordinates required)", manual="manual (list of positions required)", pyp-train="pyp-train (list of positions required)", pyp-eval="pyp-eval (trained model required)",  milo-train="milo-train (list of positions required)", milo-eval="milo-eval" }
default = "none"

[tabs.tomo_spk.files]
name = "Import particle coordinates (*.spk)"
description = "Folder containing files with particle coordinates"
type = "path"
condition = { arg="method", value="import" }
path = { type="folders" }

[tabs.tomo_spk.contract_times_3d]
name = "Binning factor"
description = "Reduce size of tomograms before contamination detection to speed up processing"
type = "int"
condition = { arg="method", value="auto" }
default = 1

[tabs.tomo_spk.gaussian_3d]
name = "Apply Gaussian filter"
description = "Filter tomograms using a Gaussian filter before contamination detection"
type = "bool"
default=false
condition = { arg="method", value="auto" }

[tabs.tomo_spk.sigma_3d]
name = "Sigma (voxels)"
description = "Standard deviation used for the Gaussian filter"
type = "int"
default = 15
condition = { arg="gaussian_3d", value="true" }

[tabs.tomo_spk.stdtimes_cont_3d]
name = "Threshold for contamination detection"
description = "Number of standard deviations below mean used for contamination detection"
type = "float"
condition = { arg="method", value="auto" }
default = 1

[tabs.tomo_spk.min_size_3d]
name = "Minimum contamination size (voxels)"
description = "Groups of voxels smaller than this value will not be considered as contamination"
type = "int"
condition = { arg="method", value="auto" }
default = 125

[tabs.tomo_spk.dilation_3d]
name = "Contamination mask dilation (voxels)"
description = "Dilate contamination mask to avoid picking too close to contaminants"
type = "float"
condition = { arg="method", value="auto" }
default = 100

[tabs.tomo_spk.radiustimes_3d]
name = "Minimum distance between particles"
description = "Discard particles that are closer than this threshold (in multiple of the particle radius)"
type = "float"
condition = { arg="method", value="auto" }
default = 4

[tabs.tomo_spk.inhibit_3d]
name = "Local refinement"
description = "Use iterative criteria to detect particle candidates (select this option to get more particles)"
type = "bool"
condition = { arg="method", value="auto" }
default = false

[tabs.tomo_spk.detection_width_3d]
name = "Z-axis detection range (binned slices)"
description = "Restrict particle picking around the central slice of the tomogram"
type = "float"
default = 128
condition = { arg="method", value="auto" }

[tabs.tomo_spk.stdtimes_filt_3d]
name = "Particle detection threshold"
description = "Only keep candidate positions within this number of standard deviations above the mean (higher numbers give fewer particles)"
type = "float"
condition = { arg="method", value="auto" }
default = 1

[tabs.tomo_spk.remove_edge_3d]
name = "Filter positions by relative contrast"
description = "Reject particle positions that have higher foreground variance than the background"
type = "bool"
condition = { arg="method", value="auto" }
default = false

[tabs.tomo_spk.rand]
name = "Randomize particle rotations"
description = "Randomize particle orientations during extraction to reduce mising wegde effects"
type = "bool"
default = true
condition = { arg="method", value=["auto","import","manual","pyp-eval"] }

[tabs.tomo_ext]
_name = "Sub-tomogram extraction"
_description = "Sub-tomogram extraction parameters"
_hidden = [ "stream_tomo" ]

[tabs.tomo_ext.fmt]
name = "Extraction format"
description = "Format to use to extract sub-tomogram"
type = "enum"
enum = { none="none", eman="eman (invert contrast)", 3DAVG="3davg (do not invert contrast)" }
default = "none"

[tabs.tomo_ext.size]
name = "Sub-tomogram size (voxels)"
description = "Size to use for sub-tomgram extraction"
type = "int"
default = 128
condition = { arg="fmt", value=["eman","3DAVG"] }

[tabs.tomo_ext.padd]
name = "Sub-tomogram padding"
description = "Padding factor for sub-tomograms (voxels)"
type = "int"
default = 1
hidden = true

[tabs.tomo_ext.binn]
name = "Sub-tomogram binning"
description = "Binning factor used to extract sub-tomgrams"
type = "int"
default = 1
condition = { arg="fmt", value=["eman","3DAVG"] }

# 2D classification parameters

[tabs.class2d]
_name = "2D classification"
_description = "Settings for particle classification"

[tabs.class2d.min]
name = "Minimum particles for 2D classification"
description = "Minimum number of particles required for 2D classification"
type = "int"
default = 5000

[tabs.class2d.inc]
name = "Incremental particles for 2D classification"
description = "Incremental number of particles required for 2D classification"
type = "int"
default = 5000

[tabs.class2d.num]
name = "Number of classes"
description = "Number of classes to use during classification"
type = "int"
default = 20

[tabs.class2d.box]
name = "Box size (pixels)"
description = "Box size used for extraction"
type = "int"
hidden = ["spr_flexible_refine", "tomo_flexible_refine"]
default = 96

[tabs.class2d.bin]
name = "Image binning"
description = "Binning used during particle extraction"
type = "int"
default = 4

[tabs.class2d.ctf_min_res]
name = "Exclude low resolution micrographs"
description = "Only use micrographs with information beyond this resolution"
type = "float"
default = 10.0

[tabs.class2d.fraction]
name = "Fraction of particles to use"
description = "What fraction of particles to use for classification"
type = "float"
default = 0.5
advanced = true

[tabs.class2d.rlref]
name = "Min resolution (A)"
description = "Minimum resolution used during refinement"
type = "float"
default = 100.0
advanced = true

[tabs.class2d.rhini]
name = "Starting high-resolution"
description = "Resolution limit for first refinement iteration"
type = "float"
default = 40.0
advanced = true

[tabs.class2d.rhref]
name = "Max resolution (A)"
description = "Maximum resolution used during refinement"
type = "float"
default = 8.0
advanced = true

[tabs.class2d.iters_init]
name = "Number of iterations for ab-initio"
description = "Iterations for ab-initio refinement"
type = "int"
default = 15
advanced = true

[tabs.class2d.iters_seed]
name = "Number of iterations for seeded-startup"
description = "Iterations for seeded-startup refinement"
type = "int"
default = 10
advanced = true

[tabs.class2d.iters_refine]
name = "Number of iterations during refinement"
description = "Iterations for refinement"
type = "int"
default = 3
advanced = true

[tabs.class2d.max_ab_initio]
name = "Max particles for ab-initio"
description = "Max number of particles to use during ab-initio"
type = "int"
default = 10000
advanced = true

[tabs.class2d.max_seeded]
name = "Max particles for seeded startup"
description = "Max number of particles to use during seeded startup"
type = "int"
default = 50000
advanced = true

[tabs.class2d.max_refinement]
name = "Max particles for refinement"
description = "Max number of particles to use during refinement"
type = "int"
default = 100000
advanced = true

# Classification parameters

[tabs.class]
_name = "Classification"
_description = "Settings for particle classification"

[tabs.class.num]
name = "Number of classes"
description = "Number of classes to use during classification"
type = "int"
default = 1

[tabs.class.rhcls]
name = "Max resolution (A)"
description = "Highest resolution used for classification"
type = "float"
default = 8.0

[tabs.class.force_init]
name = "Force initialization"
description = "Force class initialization"
type = "bool"
default = false
hidden = true

[tabs.class.bin]
name = "Binning"
description = "Additional binning used for classification"
type = "int"
default = 2
hidden = true

[tabs.class.refineeulers]
name = "Angle refinement interval"
description = "Refine Euler angles every this many iterations"
type = "int"
default = 3
hidden = true

[tabs.class.refineshifts]
name = "Translation refinement interval"
description = "Refine translations every this many iterations"
type = "int"
default = 2
hidden = true

# Search parameters

[tabs.refine]
_name = "Refinement"
_description = "Parameters for 3D refinement"

[tabs.refine.dataset]
name = "Refinement name"
description = "Name of refinement"
type = "str"
hidden = true

[tabs.refine.model]
name = "Initial model (*.mrc)"
description = "Initial model used for refinement"
type = "path"
path = { type="files" }
input = { type="initialModel" }
required = true
copyToNewBlock = false

[tabs.refine.parfile_tomo]
name = "Alignments from sub-volume averaging (*.txt)"
description = "Parameter file containing poses from sub-volume averaging"
type = "path"
path = { type="files" }
input = { type="txtfile" }
copyToNewBlock = false
hidden = ["spr_coarse_refine", "spr_fine_refine", "spr_flexible_refine", "tomo_fine_refine", "tomo_flexible_refine", "spr_map_clean", "tomo_map_clean" ]

[tabs.refine.parfile]
name = "Input parameter file (*.bz2)"
description = "Parameter file to initialize refinement"
type = "path"
path = { type="files" }
input = { type="parfile" }
copyToNewBlock = false
hidden = [ "spr_map_clean", "tomo_map_clean" ]

[tabs.refine.parfile_compress]
name = "Compress par files"
description = "Store all metadata in compressed format"
type = "bool"
default = true
hidden = true
copyToNewBlock = false
advanced = true

[tabs.refine.updateallparx]
name = "Update parameter files"
description = "Update all metadata in csp allparx"
type = "bool"
default = true
hidden = true

[tabs.refine.rlref]
name = "Min resolution (A)"
description = "Minimum resolution used during refinement"
type = "float"
default = 100.0
hidden = [ "spr_map_clean", "tomo_map_clean" ]

[tabs.refine.rhref]
name = "Max resolution (A)"
description = "Maximum resolution used during refinement (per iteration, colon separated)"
type = "str"
default = "10"
hidden = [ "spr_map_clean", "tomo_map_clean" ]

[tabs.refine.fboost]
name = "Use signed correlation"
description = "May increase the chance of overfitting"
type = "bool"
default = false
hidden = [ "spr_map_clean", "tomo_map_clean" ]

[tabs.refine.fboostlim]
name = "Resolution limit for signed correlation"
description = "Resolution limit to use for signed correlation coefficient (0=no limit)"
type = "float"
default = 0.0
condition = { arg="fboost", value="true" }
hidden = [ "spr_map_clean", "tomo_map_clean" ]

[tabs.refine.resume]
name = "Resume refinement"
description = "Resume refinement from most recent iteration"
type = "bool"
default = true
copyToNewBlock = false
hidden = [ "spr_map_clean", "tomo_map_clean" ]

[tabs.refine.first_iter]
name = "First iteration"
description = "Start refinement from this iteration"
type = "int"
default = 2
copyToNewBlock = false
condition = { arg="resume", value="false" }
hidden = [ "spr_map_clean", "tomo_map_clean" ]

[tabs.refine.iter]
name = "Starting iteration"
description = "Start refinement from this iteration"
type = "int"
default = 2
hidden = true
copyToNewBlock = false

[tabs.refine.maxiter]
name = "Last iteration"
description = "Number of last refinement iteration"
type = "int"
default = 2
copyToNewBlock = false
hidden = [ "spr_map_clean", "tomo_map_clean" ]

[tabs.refine.skip]
name = "Skip refinement"
description = "Skip refinement step, only do reconstruction"
type = "bool"
default = false
copyToNewBlock = false
hidden = [ "spr_map_clean", "tomo_map_clean" ]

[tabs.refine.metric]
name = "Search metric"
description = "Version of Frealign used for alignment"
type = "enum"
enum = { new="new", frealignx="frealignx" }
default = "frealignx"
condition = { arg="skip", value="false" }
hidden = true

[tabs.refine.fssnr]
name = "Use SSNR table"
description = "Use SSNR table during evaluation of refinement metric"
type = "bool"
default = true
condition = { arg="skip", value="false" }
hidden = [ "spr_map_clean", "tomo_map_clean" ]

[tabs.refine.global_stat]
name = "Use global statistics"
description = "Use global statistics for refinemnet and reconstruction"
type = "bool"
default = false
condition = { arg="skip", value="false" }
hidden = [ "spr_map_clean", "tomo_map_clean" ]

[tabs.refine.mode]
name = "Search mode"
description = "Search strategy used during alignment"
type = "enum"
enum = { 0="global", 1="local" }
default = "0"
condition = { arg="skip", value="false" }
hidden = [ "spr_fine_refine", "spr_flexible_refine", "tomo_coarse_refine", "tomo_fine_refine", "tomo_flexible_refine", "spr_map_clean", "tomo_map_clean" ]

[tabs.refine.itmax]
name = "Random search cycles"
description = "Number of cycles of randomised search used during global search"
type = "int"
default = 50
condition = { arg="skip", value="false" }
hidden = [ "spr_map_clean", "tomo_map_clean" ]

[tabs.refine.dang]
name = "Angular sampling step (degrees)"
description = "There is a program default value calculated taking resolution into account, but if this input value is non-zero, the program value is overridden"
type = "str"
default = "20.0"
condition = { arg="skip", value="false" }
hidden = [ "spr_map_clean", "tomo_map_clean" ]

[tabs.refine.priors]
name = "Use alignment priors"
description = "Using priors during refinement may reduce the chance of overfitting"
type = "bool"
default = false
condition = { arg="skip", value="false" }
hidden = [ "spr_map_clean", "tomo_map_clean" ]

[tabs.refine.refine_angle_phi]
name = "Refine Phi angle"
description = "Refine angle parameter Phi"
type = "bool"
default = false
condition = { arg="skip", value="false" }
hidden = [ "spr_map_clean", "tomo_map_clean" ]

[tabs.refine.refine_angle_theta]
name = "Refine Theta angle"
description = "Refine angle parameter Theta"
type = "bool"
default = false
condition = { arg="skip", value="false" }
hidden = [ "spr_map_clean", "tomo_map_clean" ]

[tabs.refine.refine_angle_psi]
name = "Refine Psi angle"
description = "Refine angle parameter Psi"
type = "bool"
default = false
condition = { arg="skip", value="false" }
hidden = [ "spr_map_clean", "tomo_map_clean" ]

[tabs.refine.refine_shiftx]
name = "Refine X shifts"
description = "Refine translation in the X dimension"
type = "bool"
default = false
condition = { arg="skip", value="false" }
hidden = [ "spr_map_clean", "tomo_map_clean" ]

[tabs.refine.refine_shifty]
name = "Refine Y shifts"
description = "Refine translation in the Y dimension"
type = "bool"
default = false
condition = { arg="skip", value="false" }
hidden = [ "spr_map_clean", "tomo_map_clean" ]

[tabs.refine.searchx]
name = "Search range in X (A)"
description = "Search range in the X-axis (0.0=mask radius)"
type = "float"
default = 0.0
condition = { arg="skip", value="false" }
hidden = [ "spr_map_clean", "tomo_map_clean" ]

[tabs.refine.searchy]
name = "Search range in Y (A)"
description = "Search range in the Y-axis (0.0=mask radius)"
type = "float"
default = 0.0
condition = { arg="skip", value="false" }
hidden = [ "spr_map_clean", "tomo_map_clean" ]

[tabs.refine.score_weighting]
name = "Score weighting"
description = "Use score weighting during refinement (higher score, stronger contribution)"
type = "bool"
default = false
condition = { arg="skip", value="false" }
hidden = [ "spr_map_clean", "tomo_map_clean" ]

[tabs.refine.beamtilt]
name = "Refine beam-tilt"
description = "Use beam tilt refinement"
type = "bool"
default = false
condition = { arg="skip", value="false" }

[tabs.refine.adjust]
name = "TBA"
description = "TBA"
type = "str"
default = "true"
hidden = true

[tabs.refine.boff]
name = "Frealign BOFF (legacy)"
description = "Average phase residual: 60.0, approximate average phase residual of all particles, used in calculating weights for contributions of different particles to 3D map"
type = "str"
default = "0.0"
hidden = true

[tabs.refine.bsc]
name = "BSC"
description = "Frealign BSC"
type = "str"
default = "2.0"
hidden = true

[tabs.refine.crop]
name = "Crop"
description = "Cropping"
type = "str"
default = "false"
hidden = true

[tabs.refine.daemon]
name = "Daemon"
description = "Re-launch refinement when particle number reaches specified comma separated values"
type = "str"
default = "5000,25000,5000,2000"
hidden = true

[tabs.refine.debug]
name = "Debug"
description = "Enable debug mode"
type = "bool"
default = false
hidden = true

[tabs.refine.dfsig]
name = "DFSIG (legacy)"
description = "Defocus uncertainty (A), e.g. 200.0. This will restrain the change in defocus when refining defocus values for individual particles"
type = "str"
default = "150.0"
hidden = true

[tabs.refine.fastig]
name = "FASTIG (legacy)"
description = "Astigmatism refinement - if F, then DF1 and DF2 are coupled"
type = "str"
default = "false"
hidden = true

[tabs.refine.fdef]
name = "FDEF (legacy)"
description = "Defocus refinement, DF1 and DF2 coupled/uncoupled if FASTIG=F/T"
type = "str"
default = "false"
hidden = true

[tabs.refine.fmag]
name = "FMAG"
description = "Magnification refinement - one number is calculated for each new film. The orientation parameters must already be available in the input parameter file and should preferably have been determined using a different 3D reference model than that used for the magnification refinement"
type = "str"
default = "false"
hidden = true

[tabs.refine.fmatch]
name = "FMATCH"
description = "Write out matching projections obtained after refinement (for diagnostic purposes)"
type = "str"
default = "false"
hidden = true

[tabs.refine.focusmask]
name = "Mask for focused refinement (A)"
description = "Four numbers describing a spherical mask (X, Y, Z for mask center and R for mask radius)"
type = "str"
default = "0,0,0,0"
hidden = [ "spr_map_clean", "tomo_map_clean" ]

[tabs.refine.fpart]
name = "FPART"
description = "Defocus refinement for individual particles if FPART=T, otherwise defocus change is constrained to be the same for all particles in one image"
type = "str"
default = "false"
hidden = true

[tabs.refine.srad]
name = "Mask radius (A)"
description = "Radius of spherical mask applied during global search"
type = "float"
default =  0.0
hidden = [ "spr_map_clean", "tomo_map_clean" ]

[tabs.refine.maskth]
name = "Shape mask (*.mrc)"
description = "Shape mask to use during refinement"
type = "path"
path = { type="files" }
input = { type="initialModel" }
hidden = [ "spr_map_clean", "tomo_map_clean" ]

[tabs.refine.automask]
name = "Auto masking"
description = "Use auto masking during refinement"
type = "bool"
default = false
hidden = [ "spr_map_clean", "tomo_map_clean" ]

[tabs.refine.merge_normalize]
name = "Frame normalization"
description = "Normalize the voxel and CTF in merge3d by the number of frames"
type = "bool"
default = false
hidden = true

[tabs.refine.pbc]
name = "PBC"
description = "Phase residual / pseudo-B-factor conversion Constant: 5.0. Automatic weighting is applied to each particle: a pseudo-temperature (B) factor is applied to each particle according to its relative phase residual against the reference. The weight is calculated as W = exp (-DELTAP/PBC * R^2) with DELTAP = relative phase residual (actual phase residual minus BOFF), PBC = conversion constant (5.0 in the example), and R^2 the squared resolution in Fourier units (R = 0.0 ... 0.5). A large value for PBC (e.g. 100.0) gives equal weighting to each particle"
type = "str"
default = "100.0"
hidden = true

[tabs.refine.xstd]
name = "XSTD"
description = "Number of standard deviations above mean for masking of input low-pass filtered 3D model - note this 3D masking does not use RI - if positive, calculates mask with subroutine D3MASK, equiv to solvent flattening with 5-pixel-cosine-bell smoothed mask boundary. The mask is then used to multiply the input 3D map, which is then used for all parameter refinement and subsequent calculations. - if negative, calculates mask with subroutine D2MASK resulting in a sharp binary (0/1) mask boundary for which is used for both parameter refinement and reconstruction, and to mask and output the matching projections.  Each matching particle image is also always masked with a cosine bell edged function of radius RI"
type = "str"
default = "0"
hidden = true

[tabs.refine.rbfact]
name = "RBFACT"
description = "B-factor to apply to particle image projections before orientation determination or refinement. This allows inclusion of high resolution data but with a reduced (or increased if negative) weight. WGH and RBFAC can be manipulated in particle parameter refinement as if they were low pass and high pass filters. WGH and the CTF are used to correct the density in the final map, whereas RBFAC is not. NOTE: This option should be used with great care as amplification of noisy high-resolution terms can lead to over-fitting and artificially high values in the FSC curve (se publication #2 above). FREALIGN uses an automatic weighting scheme and RBFACT should normally be set to 0.0"
type = "str"
default = "0.0"
hidden = true

[tabs.refine.ref_par]
name = "Reference par file"
description = "Reference par file used for regularization (par format)"
type = "path"
path = { type="files" }
hidden = true

[tabs.refine.same_ref]
name = "Persistent reference"
description = "Use the same reference for refinement (do not update with the most current reference)"
type = "bool"
default = false
hidden = true

[tabs.refine.target]
name = "TARGET"
description = "Target phase residual (for resolution between RMAX1 and RMAX2) during parameter saerch and refinement, below which the search and/or refinement is terminated.  This is normally set low (e.g. THRESH=10.0). This will give excellent determination of particle orientations"
type = "str"
default = "90.0"
hidden = true

[tabs.refine.iblow]
name = "IBLOW"
description = "Padding factor for reference structure"
type = "str"
default = "1"
hidden = true

[tabs.refine.imem]
name = "IMEM"
description = "Memory usage and padding factor for reference structure (frealign v9 only)"
type = "enum"
enum = { 0="0", 1="1", 2="2", 3="3" }
default = "0"
hidden = true

[tabs.refine.interp]
name = "Interpolation algorithm"
description = "Interpolation scheme used for 3D reconstruction (frealign v9 only)"
type = "enum"
enum = { 0="nearest", 1="linear" }
default = "1"
hidden = true

[tabs.refine.invert]
name = "Invert image contrast"
description = "Set to true if particles are dark on bright background, otherwise set to false"
type = "bool"
default = false
hidden = true

[tabs.refine.ipmax]
name = "IPMAX"
description = "Number of potential matches in a search that should be tested further in a subsequent local refinement"
type = "int"
default = 10
hidden = true

[tabs.refine.mask]
name = "MASK"
description = "Binary mask to include/exclude parameters from refinement (phi,theta,psi,sx,sy)"
type = "str"
default = "1,1,1,1,1"
hidden = true

# 3D reconstruction parameters

[tabs.reconstruct]
_name = "Reconstruction"
_description = "Parameters used for 3D reconstruction"
_hidden = [ "spr_map_clean", "tomo_map_clean" ]

[tabs.reconstruct.apply_symmetry]
name = "Apply symmetry"
description = "Apply symmetry during reconstruction"
type = "bool"
default = true

[tabs.reconstruct.optimal_cutoff]
name = "Value of automatic threshold"
description = "Store value of automatically determined threshold"
type = "float"
default = 0.0
hidden = true

[tabs.reconstruct.cutoff]
name = "Fraction of particles"
description = "Use subset of particles for reconstruction (0=automatic,<1=percentage,1=all,>1=number of particles)"
type = "str"
default = "1"
hidden = ["spr_fine_refine", "spr_flexible_refine", "tomo_fine_refine", "tomo_flexible_refine"]
copyToNewBlock = false

[tabs.reconstruct.min_occ]
name = "Min occupancy"
description = "Minimum occupancy to use during reconstruction"
type = "int"
default = 50
advanced = true

[tabs.reconstruct.ffilt]
name = "Apply Wiener filter"
description = "Apply single particle Wiener filter to final reconstruction"
type = "bool"
default = true
advanced = true

[tabs.reconstruct.rrec]
name = "Resolution limit"
description = "Maximum resolution used during reconstruction (0=Nyquist)"
type = "float"
default = 0.0
advanced = true

[tabs.reconstruct.norm]
name = "Normalize images"
description = "Normalize input particle images before reconstruction"
type = "bool"
default = false
advanced = true

[tabs.reconstruct.fbfact]
name = "Apply B-factor (fbfact)"
description = "Determine and apply B-factor to final reconstruction"
type = "bool"
default = false
hidden = true

[tabs.reconstruct.minazh]
name = "Min azhimut (degrees)"
description = "Minimum azhimut-angle used for reconstruction"
type = "float"
default = 0.0
advanced = true

[tabs.reconstruct.maxazh]
name = "Max azhimut (degrees)"
description = "Maximum azhimut-angle used for reconstruction"
type = "float"
default = 180.0
advanced = true

[tabs.reconstruct.mindef]
name = "Min defocus (A)"
description = "Minimum defocus used for reconstruction"
type = "float"
default = 0.0
advanced = true

[tabs.reconstruct.maxdef]
name = "Max defocus (A)"
description = "Maximum defocus used for reconstruction"
type = "float"
default = 100000.0
advanced = true

[tabs.reconstruct.minscore]
name = "Min score"
description = "Ignore particles with scores lower than Min"
type = "float"
default = 0.0
advanced = true

[tabs.reconstruct.maxscore]
name = "Max score"
description = "Ignore particles with scores higher than Max"
type = "float"
default = 1.0
advanced = true

[tabs.reconstruct.maxtilt]
name = "Max tilt-angle (degrees)"
description = "Maximum tilt-angle used for reconstruction"
type = "float"
default = 90.0
hidden = [ 'spr_import_raw', 'spr_import_star', 'stream_spr' ]
advanced = true

[tabs.reconstruct.mintilt]
name = "Min tilt-angle (degrees)"
description = "Minimum tilt-angle used for reconstruction"
type = "float"
default = -90.0
advanced = true

[tabs.reconstruct.firstframe]
name = "First frame"
description = "First frame used for reconstruction"
type = "int"
default = 0
advanced = true

[tabs.reconstruct.lastframe]
name = "Last frame"
description = "Last frame used for reconstruction (-1=all frames)"
type = "int"
default = -1
advanced = true

[tabs.reconstruct.iewald]
name = "Ewald sphere correction"
description = "Ewald sphere correction"
type = "enum"
enum = { 0="0", 1="1", 2="2", -1="-1", -2="-2" }
default = "0"
advanced = true

[tabs.reconstruct.lblur]
name = "Likelihood blurring"
description = "Use likelihood blurring during reconstruction"
type = "bool"
default = false
advanced = true

[tabs.reconstruct.lblur_nrot]
name = "Rotations for blurring"
description = "Number of rotations used during likelihood blurring"
type = "int"
default = 21
advanced = true
condition = { arg="lblur", value="true" }

[tabs.reconstruct.lblur_range]
name = "LogP range for blurring"
description = "LogP range used during likelihood blurring"
type = "int"
default = 20
advanced = true
condition = { arg="lblur", value="true" }

[tabs.reconstruct.lblur_start]
name = "Starting angle for blurring (degrees)"
description = "Starting angle used for blurring with respect to the optimal orientation in degrees"
type = "int"
default = -10
advanced = true
condition = { arg="lblur", value="true" }

[tabs.reconstruct.lblur_step]
name = "Angular sampling step (degrees)"
description = "Step size of angular sampling to use for blurring"
type = "int"
default = 1
advanced = true
condition = { arg="lblur", value="true" }

[tabs.reconstruct.agroups]
name = "Angular groups"
description = "Number of angular groups used for particle sorting by score value"
type = "int"
default = 1
advanced = true

[tabs.reconstruct.dgroups]
name = "Defocus groups"
description = "Number of defocus groups used for particle sorting by score value"
type = "int"
default = 1
advanced = true

[tabs.reconstruct.num_frames]
name = "Frames per movie"
description = "Number of frames per movie (per frame reconstruction only)"
type = "int"
default = 1
advanced = true

[tabs.reconstruct.per_particle_splitting]
name = "Per-particle FSC splitting"
description = "Force frames/tilts from each particle to be in same half map"
type = "bool"
default = true
advanced = true

[tabs.reconstruct.radrec]
name = "Reconstruction radius (A)"
description = "Limit radius of reconstruction (0=no limit)"
type = "float"
default = 0.0
advanced = true

[tabs.reconstruct.saveplots]
name = "Produce angular plots"
description = "Produce plots to visualize angular trajectories on unit sphere"
type = "bool"
default = false
advanced = true
hidden = true

[tabs.reconstruct.shapr]
name = "Shape scores"
description = "Advanced options for shaping scores before reconstruction"
type = "enum"
enum = { none="none", -reverse="reverse (lowest score become highest and viceversa)", -consistency="consistency (select particles with similar angles/shifts)" }
default = "none"
advanced = true

[tabs.reconstruct.scratch_copy_stack]
name = "threc"
description = "Phase residual threshold used for reconstruction"
type = "bool"
default = false
hidden = true

[tabs.reconstruct.threc]
name = "threc"
description = "Phase residual threshold used for reconstruction"
type = "float"
default = 0.0
hidden = true

[tabs.reconstruct.weights]
name = "Use weights"
description = "Use multiple weights"
type = "bool"
default = false
hidden = true

# Post-processing and denoising Options

[tabs.denoise]
_name = "Denoising"
_description = "Denoise reconstruction after each iteration"

[tabs.denoise.enable]
name = "Denoise reconstruction"
description = "Denoise reconstruction after each iteration"
type = "bool"
default = false

[tabs.denoise.method]
name = "Method"
description = "Method to use for denosing"
type = "enum"
enum = { bm4d="bm4d (block matching 4d)", nad="imod-nad (anisotropic difussion)" }
default = "bm4d"
condition = { arg="enable", value="true" }

[tabs.denoise.iters]
name = "Number of iterations"
description = "More iterations for more aggressive denoising"
type = "int"
default = 1
condition = { arg="method", value="nad" }

[tabs.denoise.nsearch]
name = "Neighborhood size"
description = "Size of area to search for similar patches (voxels)"
type = "int"
default = 11
hidden = true
condition = { arg="method", value="nad" }

[tabs.denoise.patch_size]
name = "Patch size"
description = "Patch size used for denoising (must be power of 2, voxels)"
type = "int"
default = 4
hidden = true
condition = { arg="method", value="nad" }

[tabs.denoise.sigma]
name = "Noise sigma"
description = "Noise sigma estimation, use higher values for more aggresive denoising"
type = "float"
default = 0.25
condition = { arg="method", value="bm4d" }

# Dose-Weighting Options

[tabs.dose_weighting]
_name = "Exposure weighting"
_description = "Control dose weighting"
_hidden = [ "spr_map_clean", "tomo_map_clean" ]

[tabs.dose_weighting.enable]
name = "Dose weighting"
description = "Enable dose weighting during reconstruction"
type = "bool"
default = false

[tabs.dose_weighting.global]
name = "Global weights"
description = "Compute global weights using the entire dataset for dose weighting (rather than local weights inferred from a bundle)"
type = "bool"
default = false
condition = { arg="enable", value="true" }

[tabs.dose_weighting.weights]
name = "External weights"
description = "External weights for dose weighting (rather than weights inferred from current parfile)"
type = "path"
path = { type="files" }
condition = { arg="enable", value="true" }

[tabs.dose_weighting.fraction]
name = "Frame weight fraction"
description = "Using larger values contributes fewer frames to high-resolution, and viceversa"
type = "int"
default = 4
condition = { arg="enable", value="true" }

[tabs.dose_weighting.transition]
name = "Frame weight transition"
description = "Weight transition (for per-frame reconstruction)"
type = "float"
default = 0.75
condition = { arg="enable", value="true" }

[tabs.dose_weighting.multiply]
name = "Multiply by number of frames"
description = "Multiply dose weighting parameters by the number of frames"
type = "bool"
default = true
condition = { arg="enable", value="true" }

# Atomic-Model Fit Options

[tabs.model]
_name = "Model fitting"
_description = "Fit a set of pdb coordinates after each reinement iteration"

[tabs.model.fit]
name = "Model"
description = "Model to use for evaluating fit (pdb format)"
type = "path"
path = { type="files" }

[tabs.model.clip]
name = "Clip"
description = "Clip model to this size for fit evaluation (pixels)"
type = "int"
default = 384

[tabs.model.flip]
name = "Flip"
description = "Flip model handedness before fit evaluation"
type = "bool"
default = false

[tabs.model.pixel]
name = "Pixel size (A)"
description = "Unbinned calibrated pixel size"
type = "float"
default = 0.0

[tabs.model.res]
name = "Max resolution (A)"
description = "Filter model to this resolution before evaluating the fit"
type = "float"
default = 3.0

[tabs.model.scale]
name = "Scale"
description = "Scale reconstruction by this factor before fit evaluation"
type = "int"
default = 1

# Constrained refinement

[tabs.csp]
_name = "Constrained refinement"
_description = "Settings for constrained single particle (CSP) refinement"
_hidden = [ "spr_map_clean", "tomo_map_clean" ]

[tabs.csp.UseImagesForRefinementMin]
name = "First exposure for refinement"
description = "First exposure index to use during refinement"
type = "int"
default = 0
hidden = [ 'spr_coarse_refine' ]

[tabs.csp.UseImagesForRefinementMax]
name = "Last exposure for refinement"
description = "Last exposure index to use during refinement"
type = "int"
default = 20
hidden = [ 'spr_coarse_refine' ]

[tabs.csp.Grid_spr]
name = "Number of regions"
description = "Number of regions in x, y (default is global refinement with x=1, y=1)"
type = "str"
default = "1,1"
hidden = [ 'tomo_coarse_refine', 'tomo_flexible_refine' ]

[tabs.csp.Grid]
name = "Number of regions"
description = "Number of regions in x, y, z (default is global refinement with x=1, y=1, z=1)"
type = "str"
default = "1,1,1"
hidden = [ 'spr_coarse_refine', 'spr_flexible_refine' ]

[tabs.csp.RefineProjectionCutoff]
name = "Min number of projections for refinement"
description = "Only refine particles that have at least this number of projections (0=all)"
type = "int"
default = 0
hidden = [ 'spr_coarse_refine', 'spr_flexible_refine' ]

[tabs.csp.NumberOfRandomIterations]
name = "Optimizer - Exhaustive search points"
description = "Number of points to evalaute during reference-based exhaustive search"
type = "int"
default = 0
hidden = [ 'spr_coarse_refine', 'spr_flexible_refine', 'tomo_flexible_refine' ]
copyToNewBlock = false

[tabs.csp.OptimizerMaxIter]
name = "Optimizer - Number of iterations"
description = "Max number of iterations to use in Powell optimization"
type = "int"
default = 5

[tabs.csp.OptimizerStepLength]
name = "Optimizer - Max step length"
description = "Max step length to use in Powell optimization"
type = "float"
default = 20.0

[tabs.csp.OptimizerStepTolerance]
name = "Optimizer - Step tolerance"
description = "Step tolerance to use in Powell optimization"
type = "float"
default = 0.01

[tabs.csp.OptimizerValueTolerance]
name = "Optimizer - Tolerance value"
description = "Tolerance value to use in Powell optimization"
type = "float"
default = 0.0001

[tabs.csp.abinitio]
name = "Ab initio refinement"
description = "Enable ab initio refinement"
type = "bool"
default = false
copyToNewBlock = false
hidden = [ "spr_fine_refine", "spr_flexible_refine", "tomo_fine_refine", "tomo_flexible_refine" ]

[tabs.csp.InitialResolution]
name = "Starting resolution limit"
description = "Initial resolution used for ab initio refinement"
type = "float"
default = 60.0
hidden = [ "spr_fine_refine", "spr_flexible_refine", "tomo_fine_refine", "tomo_flexible_refine" ]
condition = { arg="abinitio", value="true" }

[tabs.csp.ResolutionLimit]
name = "Final resolution limit"
description = "Highest resolution used for ab initio refinement"
type = "float"
<<<<<<< HEAD
default = 16.0
hidden = ['spr_flexible_refine', 'tomo_flexible_refine' ]
condition = { arg="csp_abinitio", value="true" }
=======
default = 10.0
hidden = [ "spr_fine_refine", "spr_flexible_refine", "tomo_fine_refine", "tomo_flexible_refine" ]
condition = { arg="abinitio", value="true" }
>>>>>>> 7b5f8ace

[tabs.csp.InitialSkip]
name = "Skip initialization"
description = "Skip initialization during ab initio refinement"
type = "bool"
default = false
copyToNewBlock = false
hidden = true
condition = { arg="abinitio", value="true" }

[tabs.csp.RandomSkipRatio]
name = "Skip ratio for csp refinement"
description = "Ratio to skip for csp random refinement"
type = "float"
default = 0.0
copyToNewBlock = false
hidden = true
condition = { arg="abinitio", value="true" }

[tabs.csp.RandomParticles]
name = "Particle batch size (per tilt-series)"
description = "Particles per tilt-series in each batch to use for ab initio refinement"
type = "int"
default = 10
copyToNewBlock = false
hidden = [ "spr_fine_refine", "spr_flexible_refine", "tomo_fine_refine", "tomo_flexible_refine" ]
condition = { arg="abinitio", value="true" }

[tabs.csp.GridSearch]
name = "Grid search"
description = "Use uniform grid search instead of random search"
type = "bool"
default = false
hidden = [ "spr_fine_refine", "spr_flexible_refine", "tomo_fine_refine", "tomo_flexible_refine" ]
copyToNewBlock = false
condition = { arg="abinitio", value="true" }

[tabs.csp.AngleStep]
name = "Angle Step"
description = "Angle step to use for global search (degrees)"
type = "float"
default = 20
hidden = [ "spr_fine_refine", "spr_flexible_refine", "tomo_fine_refine", "tomo_flexible_refine" ]
copyToNewBlock = false
condition = { arg="GridSearch", value="true" }

[tabs.csp.ShiftStep]
name = "Shift Step"
description = "Shift step to use for global search (A)"
type = "float"
default = 6
hidden = [ "spr_fine_refine", "spr_flexible_refine", "tomo_fine_refine", "tomo_flexible_refine" ]
copyToNewBlock = false
condition = { arg="GridSearch", value="true" }

[tabs.csp.refine_micrographs]
name = "Refine tilt-geometry"
description = "Optimize tilt-axis orientation and position for each tilt-image"
type = "bool"
default = false
hidden = [ 'spr_coarse_refine', 'spr_flexible_refine' ]

[tabs.csp.ToleranceMicrographShifts]
name = "Translation range (A)"
description = "Tolerance to use for translations"
type = "float"
default = 100.0
condition = { arg="refine_micrographs", value="true" }
hidden = [ 'spr_coarse_refine', 'spr_flexible_refine' ]

[tabs.csp.ToleranceMicrographTiltAngles]
name = "Tilt-angle range (degrees)"
description = "Tolerance to use for micrograph tilt-angles"
type = "float"
default = 1.5
condition = { arg="refine_micrographs", value="true" }
hidden = [ 'spr_coarse_refine', 'spr_flexible_refine' ]

[tabs.csp.ToleranceMicrographTiltAxisAngles]
name = "Tilt-axis range (degrees)"
description = "Tolerance to use for micrograph tilt-axis angles"
type = "float"
default = 1.0
condition = { arg="refine_micrographs", value="true" }
hidden = [ 'spr_coarse_refine', 'spr_flexible_refine' ]

[tabs.csp.refine_particles]
name = "Refine particle alignments"
description = "Optimize sub-tomogram orientations and translations in 3D"
type = "bool"
default = false
hidden = [ 'spr_coarse_refine', 'spr_flexible_refine' ]

[tabs.csp.ToleranceParticlesPhi]
name = "Phi range (degrees)"
description = "Tolerance to use for particle Phi angle"
type = "float"
default = 30.0
condition = { arg="refine_particles", value="true" }
hidden = [ 'spr_coarse_refine', 'spr_flexible_refine' ]

[tabs.csp.ToleranceParticlesPsi]
name = "Psi range (degrees)"
description = "Tolerance to use for particle Psi angle"
type = "float"
default = 30.0
condition = { arg="refine_particles", value="true" }
hidden = [ 'spr_coarse_refine', 'spr_flexible_refine' ]

[tabs.csp.ToleranceParticlesTheta]
name = "Theta range (degrees)"
description = "Tolerance to use for particle Theta angle"
type = "float"
default = 30.0
condition = { arg="refine_particles", value="true" }
hidden = [ 'spr_coarse_refine', 'spr_flexible_refine' ]

[tabs.csp.ToleranceParticlesShifts]
name = "Translation range (A)"
description = "Tolerance to use for micrograph shifts"
type = "float"
default = 20.0
condition = { arg="refine_particles", value="true" }
hidden = [ 'spr_coarse_refine', 'spr_flexible_refine' ]

[tabs.csp.frame_refinement]
name = "Movie frame refinement"
description = "Optimize particle position across frames"
type = "bool"
default = false
hidden = [ 'spr_coarse_refine', 'tomo_coarse_refine' ]

[tabs.csp.transreg]
name = "Regularize translations"
description = "Regularize translational parameters"
type = "bool"
default = false
condition = { arg="frame_refinement", value="true" }
hidden = [ 'spr_coarse_refine', 'tomo_coarse_refine' ]

[tabs.csp.spatial_sigma]
name = "Spatial sigma"
description = "Sigma to use for spatial regularization (pixels)"
type = "float"
default = 500.0
condition = { arg="transreg", value="true" }
hidden = [ 'spr_coarse_refine', 'tomo_coarse_refine' ]

[tabs.csp.time_sigma]
name = "Time sigma"
description = "Sigma to use for time regularization (number of frames)"
type = "int"
default = 21
condition = { arg="transreg", value="true" }
hidden = [ 'spr_coarse_refine', 'tomo_coarse_refine' ]

[tabs.csp.transreg_method]
name = "Translation regularization method"
description = "Choice of translational regularization method"
type = "enum"
enum = { AB="Option 1", XD="Option 2", spline="Spline" }
default = "spline"
hidden = true

[tabs.csp.rotreg]
name = "Rotational regularization"
description = "Regularize rotational parameters"
type = "bool"
default = false
hidden = true

[tabs.csp.rotreg_method]
name = "Rotational regularization method"
description = "Choice of rotational regularization method"
type = "enum"
enum = { AB1="AB1", AB2="AB2", XD="XD" }
default = "AB2"
condition = { arg="frame_refinement", value="true" }
hidden = true

[tabs.csp.produce_running_average]
name = "Use running frame averages"
description = "This is currently only for testing classification"
type = "bool"
default = false
condition = { arg="frame_refinement", value="true" }
hidden = true

[tabs.csp.ctf_handedness]
name = "Invert CTF handedness"
description = "Use reverse CTF handedness"
type = "bool"
default = false
hidden = [ 'spr_coarse_refine', 'spr_flexible_refine' ]

[tabs.csp.refine_ctf]
name = "Refine CTF per-particle"
description = "Optimize defocus and astigmatism parameters per-tilt"
type = "bool"
default = false

[tabs.csp.ToleranceMicrographAstigmatism]
name = "Astigmatism range (degrees)"
description = "Tolerance to use for astigmatism refinement"
type = "float"
default = 90.0
condition = { arg="refine_ctf", value="true" }

[tabs.csp.ToleranceMicrographDefocus1]
name = "Defocus 1 range (A)"
description = "Tolerance to use for defocus 1 refinement"
type = "float"
default = 750.0
condition = { arg="refine_ctf", value="true" }

[tabs.csp.ToleranceMicrographDefocus2]
name = "Defocus 2 range (A)"
description = "Tolerance to use for defocus 2 refinement"
type = "float"
default = 750.0
condition = { arg="refine_ctf", value="true" }

[tabs.csp.thresh]
name = "Thresh option"
description = "CSP thresh option"
type = "float"
default = 0.0
hidden = true

[tabs.csp.stacks]
name = "Stacks option"
description = "CSP stacks option"
type = "bool"
default = false
hidden = true

[tabs.csp.parx_only]
name = "Parx only"
description = "Produce parx file only (legacy)"
type = "bool"
default = false
hidden = true

[tabs.csp.no_stacks]
name = "CSP"
description = "Using temporary stacks for CSP"
type = "bool"
default = false
hidden = true

[tabs.csp.DebugBasic]
name = "Basic debug"
description = "Output basic debug"
type = "bool"
default = true
hidden = true

[tabs.csp.DebugData]
name = "Data debug"
description = "Output debug data"
type = "bool"
default = false
hidden = true

[tabs.csp.DebugFull]
name = "Full debug"
description = "Output full debug info"
type = "bool"
default = false
hidden = true

[tabs.csp.DebugInfo]
name = "Info debug"
description = "Output debug info"
type = "bool"
default = false
hidden = true

[tabs.csp.DebugNone]
name = "None debug"
description = "Output none debug info"
type = "bool"
default = false
hidden = true

# Sub-Volume Averaging

[tabs.sva]
_name = "Sub-tomogram averaging"
_description = "Settings for sub-tomogram averaging using 3DAVG"

[tabs.sva.mode]
name = ""
description = ""
type = "enum"
enum = { 0="", 1="", 2="", 3="" }
default = "0"

[tabs.sva.iter]
name = ""
description = ""
type = "int"
default = 1

[tabs.sva.mask]
name = ""
description = ""
type = "str"
default = "25,25,25"

[tabs.sva.tol_shifts]
name = ""
description = ""
type = "float"
default = 10.0

[tabs.sva.tol_angle]
name = ""
description = ""
type = "int"
default = 10

[tabs.sva.zcorr]
name = ""
description = ""
type = "int"
default = 10

[tabs.sva.highpass]
name = ""
description = ""
type = "str"
default = "0.05,0.01"

[tabs.sva.lowpass]
name = ""
description = ""
type = "str"
default = "0.25,0.05"

[tabs.sva.cpu]
name = ""
description = ""
type = "int"
default = 320

[tabs.sva.filter_map]
name = ""
description = ""
type = "str"

[tabs.sva.plot]
name = ""
description = ""
type = "bool"
default = false

# Post-processing Parameters (relion_postprocess)

# +++ RELION: command line arguments (with defaults for optional ones between parantheses) +++

[tabs.sharpen]
_name = "Post-processing"
_description = "Parameters for map sharpening"

[tabs.sharpen.input_map]
name = "First half map (*_half1.mrc)"
description = "Input map"
type = "path"
path = { type="files" }
input = { type="halfMap" }
required = true

# Input mask file name [mask.mrc]                    :

[tabs.sharpen.mask]
name = "Shape mask (*.mrc)"
description = "Apply shape mask during post-processing"
type = "path"
path = { type="files" }
input = { type="initialModel" }

# Auto mask 
[tabs.sharpen.automask_lp]
name = "Automask lowpass filter (A)"
description = "Low-pass filter for auto-masking purposes"
type = "float"
default = 14.0

[tabs.sharpen.automask_threshold]
name = "Automask threshold"
description = "Absolute threshold to generate the initial binary mask (this has precedence over automask fraction and sigma)"
type = "float"
default = 0.0

[tabs.sharpen.automask_fraction]
name = "Automask fraction"
description = "Use fraction of voxels with highest density to determine threshold for masking"
type = "float"
default = 0.0

[tabs.sharpen.automask_sigma]
name = "Automask sigma"
description = "Use number of standard deviations above the mean density to determine threshold for masking"
type = "float"
default = 1.0

# filter final maps
[tabs.sharpen.gaussian]
name = "Apply Gaussian filter"
description = "Apply gaussian filter to final map"
type = "bool"
default = false

[tabs.sharpen.lowpass]
name = "Lowpass cutoff (A)"
description = "Low-pass filter cutoff"
type = "str"
default = "auto"

[tabs.sharpen.highpass]
name = "Highpass cutoff (A)"
description = "High-pass filter cutoff"
type = "str"
default = "-1.0"

# fsc filter
[tabs.sharpen.skip_fsc_weighting]
name = "Skip FSC weighting"
description = "Do not apply FSC weighting"
type = "bool"
default = false

[tabs.sharpen.apply_fsc2]
name = "Apply FSC square filter"
description = "Apply the square of the FSC curve as a filter"
type = "bool"
default = false

# bfactor
[tabs.sharpen.auto_bfac]
name = "Auto B-factor resolution range (A)"
description = "Estimate B-factor automatically using information in this resolution range (lowres,highres)"
type = "str"
default = "10.0,0.0"

[tabs.sharpen.adhoc_bfac]
name = "Adhoc B-factor (A^2)"
description = "Apply an ad-hoc B-factor to the map (positive=smoothing, negative=sharpening)"
type = "int"
default = 0

[tabs.sharpen.randomize_below_fsc]
name = "Randomize phases (FSC threshold)"
description = "Randomize phases beyond the point where the FSC drops below this value"
type = "float"
default = 1

[tabs.sharpen.randomize_beyond]
name = "Randomize phases (resolution limit, A)"
description = "Randomize phases beyond this resolution"
type = "float"
default = 10

[tabs.sharpen.flip_x]
name = "Invert handedness along x-axis"
description = "Invert handedness of input volume along the x-axis"
type = "bool"
default = false

[tabs.sharpen.flip_y]
name = "Invert handedness along y-axis"
description = "Invert handedness of input volume along the y-axis"
type = "bool"
default = false

[tabs.sharpen.flip_z]
name = "Invert handedness along z-axis"
description = "Invert handedness of input volume along the z-axis"
type = "bool"
default = false

[tabs.sharpen.mtf]
name = "MTF file"
description = "File containing the detector MTF"
type = "path"
path = { type="files" }
hidden = true

[tabs.sharpen.plot_rhref]
name = "Plot refinement resolution"
description = "Resolution limit in Angstroms used during refinement, to be displayed on the FSC plots"
type = "bool"
default = false
hidden = true

# Input reconstruction statistics
# [statistics_r01.txt]                               :

[tabs.sharpen_cistem]
_name = "Post-processing using cistem"
_description = "Parameters for map sharpening"

[tabs.sharpen_cistem.input_map]
name = "Input half1 map"
description = "Input map (half1 mrc file)"
type = "path"
path = { type="files" }
input = { type="initialModel" }
required = true

[tabs.sharpen_cistem.statistics]
name = "Input reconstruction statistics"
description = "The table listing FSC, Part_FSC, Part_SSNR and Rec_SSNR"
type = "path"
path = { type="files" }

# Use statistics [Yes]                               :

[tabs.sharpen_cistem.use_statistics]
name = "Use statistics"
description = "Whether statistics should be used"
type = "bool"
default = false

# Inner mask radius (A) [0.0]                        :

[tabs.sharpen_cistem.inner_mask_radius]
name = "Inner mask radius (A)"
description = "Inner radius of mask to be applied to the input map"
type = "float"
default = 0.0

# Outer mask radius (A) [100.0]                      :

[tabs.sharpen_cistem.outer_mask_radius]
name = "Outer mask radius (A)"
description = "Outer radius of mask to be applied to the input map"
type = "float"
default  = 100.0

# Low-res B-Factor (A^2) [0.0]                       :

[tabs.sharpen_cistem.low_res_bfactor]
name = "Low resolution B-factor"
description = "B-factor to be applied to the non-flattened part of the amplitude spectrum (A^2)"
type = "float"
default = 0.0

# High-res B-Factor (A^2) [0.0]                      :

[tabs.sharpen_cistem.high_res_bfactor]
name = "High resolution B-factor"
description = "B-factor to be applied to the flattened part of the amplitude spectrum (A^2)"
type = "float"
default = 0.0

# Low resolution limit for spectral flattening (A)[8.0]:

[tabs.sharpen_cistem.low_res_flattening]
name = "Low-resolution limit (A)"
description = "Resolution of low-pass filter applied to final output maps"
type = "float"
default = 8.0

# High resolution limit (A) [3.0]                    :

[tabs.sharpen_cistem.high_res_limit]
name = "High-resolution limit (A)"
description = "Resolution of low-pass filter applied to final output maps"
type = "float"
default = 3.0

# Filter edge width (A) [20.0]                       :

[tabs.sharpen_cistem.filter_edge_width]
name = "Filter edge width (A)"
description = "Cosine edge used with the low-pass filter"
type = "float"
default = 20.0

# Part_SSNR scale factor [1.0]                       :

[tabs.sharpen_cistem.part_ssnr_scale]
name = "Part_SSNR scale factor"
description = "Scale the Part_SSNR curve to account for disordered regions in the map"
type = "float"
default = 1.0

# Use 3D mask [No]                                   :

[tabs.sharpen_cistem.use_mask]
name = "Use 3D mask"
description = "Should the 3D mask be used to mask the input map before sharpening?"
type = "bool"
default = false

# Invert handedness [No]                             :

[tabs.sharpen_cistem.invert_handedness]
name = "Invert handedness"
description = "Should the map handedness be inverted?"
type = "bool"
default = false

# Post-processing Parameters (relion_postprocess)

# +++ RELION: command line arguments (with defaults for optional ones between parantheses) +++

[tabs.sharpen_relion]
_name = "Post-processing"
_description = "Parameters for map sharpening"

# ====== General options =====
#                                 --i : Input name of half1, e.g. run_half1_class001_unfil.mrc
#                             --i2 () : Input name of half2, (default replaces half1 from --i with half2)
#                   --o (postprocess) : Output rootname
#                       --angpix (-1) : Pixel size in Angstroms
#                 --half_maps (false) : Write post-processed half maps for validation
#                  --mtf_angpix (-1.) : Pixel size in the original micrographs/movies (in Angstroms)
#                    --molweight (-1) : Molecular weight (in kDa) of ordered protein mass

[tabs.sharpen_relion.first_half]
name = "Half-map 1"
description = "First half-map (mrc file)"
type = "path"
path = { type="files" }
required = true

[tabs.sharpen_relion.second_half]
name = "Half-map 2"
description = "Second half-map (mrc file)"
type = "path"
path = { type="files" }
required = true

# ====== Masking options =====
#                 --auto_mask (false) : Perform automated masking, based on a density threshold
#          --inimask_threshold (0.02) : Density at which to threshold the map for the initial seed mask
#               --extend_inimask (3.) : Number of pixels to extend the initial seed mask
#              --width_mask_edge (6.) : Width for the raised cosine soft mask edge (in pixels)
#                           --mask () : Filename of a user-provided mask (1=protein, 0=solvent, all values in range [0,1])
#                --force_mask (false) : Use the mask even when the masked resolution is worse than the unmasked resolution

[tabs.sharpen_relion.auto_mask]
name = "Calculate mask from map"
description = "Relion auto-mask"
type = "bool"
default = false

[tabs.sharpen_relion.inimask_threshold]
name = "inimask_threshold"
description = "Perform automated masking, based on a density threshold"
type = "float"
default = 0.02

[tabs.sharpen_relion.extend_inimask]
name = "extend_inimask"
description = "Number of pixels to extend the initial seed mask"
type = "int"
default = 3

[tabs.sharpen_relion.width_mask_edge]
name = "width_mask_edge"
description = "Width for the raised cosine soft mask edge (pixels)"
type = "int"
default = 6

[tabs.sharpen_relion.mask]
name = "mask"
description = "Filename of a user-provided mask (1=protein, 0=solvent, all values in range [0,1])"
type = "path"
path = { type="files" }

[tabs.sharpen_relion.force_mask]
name = "force_mask"
description = "Use the mask even when the masked resolution is worse than the unmasked resolution"
type = "bool"
default = false

# ====== Sharpening options =====
#                            --mtf () : User-provided STAR-file with the MTF-curve of the detector
#                 --auto_bfac (false) : Perform automated B-factor determination (Rosenthal and Henderson, 2003)
#                --autob_lowres (10.) : Lowest resolution (in A) to include in fitting of the B-factor
#                --autob_highres (0.) : Highest resolution (in A) to include in fitting of the B-factor
#                   --adhoc_bfac (0.) : User-provided B-factor (in A^2) for map sharpening, e.g. -400

[tabs.sharpen_relion.mtf]
name = "MTF curve"
description = "User-provided STAR-file with the MTF-curve of the detector"
type = "path"
path = { type="files" }

[tabs.sharpen_relion.auto_bfac]
name = "auto_bfac"
description = "Perform automated B-factor determination (Rosenthal and Henderson, 2003)"
type = "bool"
default = false

[tabs.sharpen_relion.autob_lowres]
name = "autob_lowres (A)"
description = "Lowest resolution to include in fitting of the B-factor"
type = "float"
default = 10

[tabs.sharpen_relion.autob_highres]
name = "autob_highres (A)"
description = "Highest resolution to include in fitting of the B-factor"
type = "float"
default = 0

[tabs.sharpen_relion.adhoc_bfac]
name = "adhoc_bfac"
description = "User-provided B-factor (A^2) for map sharpening, e.g. -400"
type = "float"

# ====== Filtering options =====
#        --skip_fsc_weighting (false) : Do not use FSC-weighting (Rosenthal and Henderson, 2003) in the sharpening process
#                      --low_pass (0) : Resolution (in Angstroms) at which to low-pass filter the final map (0: disable, negative: resolution at FSC=0.143)

[tabs.sharpen_relion.skip_fsc_weighting]
name = "skip_fsc_weighting"
description = "Do not use FSC-weighting (Rosenthal and Henderson, 2003) in the sharpening process"
type = "bool"
default = false

[tabs.sharpen_relion.low_pass]
name = "low_pass (A)"
description = "Resolution at which to low-pass filter the final map (0: disable, negative: resolution at FSC=0.143)"
type = "float"
default = 0

# ====== Local-resolution options =====
#                    --locres (false) : Perform local resolution estimation
#             --locres_sampling (25.) : Sampling rate (in Angstroms) with which to sample the local-resolution map
#               --locres_maskrad (-1) : Radius (in A) of spherical mask for local-resolution map (default = 0.5*sampling)
#              --locres_edgwidth (-1) : Width of soft edge (in A) on masks for local-resolution map (default = sampling)
#         --locres_randomize_at (25.) : Randomize phases from this resolution (in A)
#               --locres_minres (50.) : Lowest local resolution allowed (in A)

[tabs.sharpen_relion.locres]
name = "locres"
description = "Perform local resolution estimation"
type = "bool"
default = false

[tabs.sharpen_relion.locres_sampling]
name = "locres_sampling (A)"
description = "Sampling rate with which to sample the local-resolution map"
type = "float"
default = 25

[tabs.sharpen_relion.locres_maskrad]
name = "locres_maskrad (A)"
description = "Radius of spherical mask for local-resolution map (default = 0.5*sampling)"
type = "float"
default = -1

[tabs.sharpen_relion.locres_edgwidth]
name = "locres_edgewidth (A)"
description = "Width of soft edge on masks for local-resolution map (default = sampling)"
type = "float"
default = -1

[tabs.sharpen_relion.locres_randomize_at]
name = "locres_randomize_at (A)"
description = "Randomize phases from this resolution"
type = "float"
default = 25

[tabs.sharpen_relion.locres_minres]
name = "locres_minres (A)"
description = "Lowest local resolution allowed"
type = "float"
default = 50

# ====== Expert options =====
#                 --ampl_corr (false) : Perform amplitude correlation and DPR, also re-normalize amplitudes for non-uniform angular distributions
#            --randomize_at_fsc (0.8) : Randomize phases from the resolution where FSC drops below this value
#               --randomize_at_A (-1) : Randomize phases from this resolution (in A) onwards (if positive)
#             --filter_edge_width (2) : Width of the raised cosine on the low-pass filter edge (in resolution shells)
#                          --verb (1) : Verbosity
#                   --random_seed (0) : Seed for random number generator (negative value for truly random)
#                           --version : Print RELION version and exit

[tabs.sharpen_relion.ampl_corr]
name = "ampl_corr"
description = "Perform amplitude correlation and DPR, also re-normalize amplitudes for non-uniform angular distributions"
type = "bool"
default = false

[tabs.sharpen_relion.randomize_at_fsc]
name = "randomize_at_fsc"
description = "Randomize phases from the resolution where FSC drops below this value"
type = "float"
default = 0.8

[tabs.sharpen_relion.randomize_at_A]
name = "randomize_at_A (A)"
description = "Randomize phases from this resolution onwards (if positive)"
type = "float"
default = -1

[tabs.sharpen_relion.filter_edge_width]
name = "filter_edge_width"
description = "Width of the raised cosine on the low-pass filter edge (resolution shells)"
type = "int"
default = 2

[tabs.sharpen_relion.random_seed]
name = "random_seed"
description = "Seed for random number generator (negative value for truly random)"
type = "float"
default = 0

####################
# Mask parameters
####################

[tabs.mask]
_name = "Masking"
_description = "Parameters for generating shape mask"

[tabs.mask.model]
name = "Input map (*.mrc)"
description = "Map used to generate shape mask"
type = "path"
path = { type="files" }
input = { type="initialModel" }
required = true

[tabs.mask.threshold]
name = "Threshold for binarization"
description = "Binarization threshold to create shape mask"
type = "float"
required = true

[tabs.mask.normalized]
name = "Use normalized threshold"
description = "Threshold value is in range [0,1] (in terms of min and max density values)"
type = "bool"
default = true

[tabs.mask.lowpass]
name = "Low-pass cutoff (A)"
description = "Apply low-pass filter before creating shape mask"
type = "float"
default = 10.0

[tabs.mask.edge_width]
name = "Width of cosine edge (pixels)"
description = "Width of the smooth edge to add to the mask"
type = "int"
default = 4

[tabs.mask.outside_weight]
name = "Density weight outside mask"
description = "Weight applied to area outside mask (0=no contribution, 1=no masking)"
type = "float"
default = 0.0

#####################
# Cleaning parameters
#####################

[tabs.clean]
_name = "Particle filtering"
_description = "Parameters for cleaning/filtering particles"

[tabs.clean.spr_auto]
name = "Automatic score threshold"
description = "Automatically determine score threshold based on bimodal distribution of scores"
type = "bool"
default = false
required = false
hidden = ["tomo_coarse_refine"]
copyToNewBlock = false

[tabs.clean.threshold]
name = "Score threshold"
description = "Remove particles with scores lower than this threshold"
type = "float"
default = 0.0
copyToNewBlock = false
condition = { arg="spr_auto", value="false" }

[tabs.clean.dist]
name = "Min distance between particles (pixels)"
description = "Distance cutoff to remove neighboring particles"
type = "float"
default = 0.0
hidden = ["spr_fine_refine", "spr_coarse_refine"]
copyToNewBlock = false

[tabs.clean.parfile]
name = "Input parameter file (*.bz2)"
description = "Parfile used to compute average scores per particle"
type = "path"
path = { type="files" }
input = { type="parfile" }
required = true
copyToNewBlock = false

[tabs.clean.discard]
name = "Permanently remove particles"
description = "Permanently remove particles (WARNING: this cannot be undone!)"
type = "bool"
default = false
copyToNewBlock = false

[tabs.clean.mintilt]
name = "Lowest tilt-angle (degree)"
description = "Only keep projections with tilt-angles above this limit"
type = "float"
default = -90.0
hidden = ["spr_map_clean", "spr_coarse_refine"]
copyToNewBlock = false

[tabs.clean.maxtilt]
name = "Highest tilt-angle (degree)"
description = "Only keep projections with tilt-angles below this limit"
type = "float"
default = 90.0
hidden = ["spr_map_clean", "spr_coarse_refine"]
copyToNewBlock = false

[tabs.clean.min_num_projections]
name = "Min number of projections per particle"
description = "Remove particles that do not have enough valid projections"
type = "int"
default = 1
hidden = ["spr_map_clean", "spr_coarse_refine"]
copyToNewBlock = false

[tabs.clean.class_selection]
name = "Classes to keep"
description = "Comma separated list of classes to keep"
type = "str"
default = ""
required = false
copyToNewBlock = false

[tabs.clean.class_merge_alignment]
name = "Use best alignments during merging"
description = "When merging multiple classes, use alignment parameters from class with largest occupancy"
type = "bool"
default = false
required = false
copyToNewBlock = false

[tabs.clean.check_reconstruction]
name = "Generate reconstruction after filtering"
description = "Calculate reconstruction using only clean particles"
type = "bool"
default = false
copyToNewBlock = false

###################
# Daemon parameters
###################

[tabs.stream]
_name = "Session settings"
_description = "Parameters to control the processing daemon"

[tabs.stream.session_name]
name = "Session name"
description="Name of session"
type = "str"
required = false
hidden = true

[tabs.stream.session_group]
name = "Group name"
description="Name of group"
type = "str"
required = false
hidden = true

[tabs.stream.session_timeout]
name = "Session timeout (days)"
description="How long should the session run for"
type = "int"
default = 5

[tabs.stream.scope_profile]
name = "Scope profile"
description="Name of scope profile to use from configuration file"
type = "str"
default = "None"
hidden = true

[tabs.stream.camera_profile]
name = "Camera profile"
description="Name of camera profile to use from configuration file"
type = "str"
default = "None"
hidden = true

[tabs.stream.file]
name = "File name to process"
description="Name of file to process"
type = "str"
default = "None"
hidden = true

[tabs.stream.transfer_all]
name = "Transfer additional files"
description="Also transfer additional files to the session folder"
type = "bool"
default = false

[tabs.stream.transfer_fileset]
name = "Additional files to transfer"
 description = "Comma separated list of additional files to transfer (e.g., .rawtlt,.mdoc)"
type = "str"
default = ""
required = false
condition = { arg="transfer_all", value="true" }

[tabs.stream.num_tilts]
name = "Number of tilts"
description="Total number of tilts in series"
type = "int"
default = 1
required = false
hidden = ["stream_spr"]

[tabs.stream.tilt_angles]
name = "Tilt-angles"
description="Comma separated list of tilt-angles"
type = "str"
default = ""
hidden = ["stream_spr"]

[tabs.stream.tilt_order]
name = "Tilt-order"
description="Comma separated list of tilt-order"
type = "str"
default = ""
hidden = ["stream_spr"]

[tabs.stream.transfer_local]
name = "Skip pre-processing (data transfer only)"
description="Run data transfer only (do not start the pre-processing daemon)"
type = "bool"
default = false

[tabs.stream.transfer_target]
name = "Target directory"
description="Directory where all the output will be saved"
type = "path"
path = { type="folders" }
required = false
hidden = true

[tabs.stream.transfer_remote]
name = "Clean after transfer"
description="Remove files after successful transfer (including all redundant files)"
type = "bool"
default = false
hidden = true

[tabs.stream.transfer_operation]
name = "Raw data transfer"
description="Whether to move, copy or link the raw data from the original destination to the session folder"
type = "enum"
enum = { move="move", copy="copy", link="link" }
default = "link"

[tabs.stream.transfer_restart]
name = "Restart transfer"
description="Clear history of transferred files"
type = "bool"
default = false

[tabs.stream.compress]
name = "Movie data compression"
description="Select format to compress movie data"
type = "enum"
enum = { none="none", tif="tif", tbz="tbz" }
default = "none"
advanced = true

[tabs.stream.transfer_age]
name = "Minimum file age (minutes)"
description="Only transfer files that are older than given age"
type = "int"
default = 2
advanced = true

[tabs.stream.process_format]
name = "Output format"
description="Image file format to save frame averages (mrc,tif)"
type = "enum"
enum = { mrc="mrc", tif="tif" }
default = "tif"
hidden = true

#####################
# Export parameters #
#####################

[tabs.export]
_name = "Export"
_description = "Export results to other packages"
_hidden = [ "spr_map_clean", "tomo_map_clean" ]

[tabs.export.enable]
name = "Export metadata"
description = "Export metadata after finishing processing"
type = "bool"
default = false

[tabs.export.format]
name = "Output format"
description = "Format used to export the metadata"
type = "enum"
enum = { relion="star" }
default = "relion"
condition = { arg="enable", value="true" }

[tabs.export.parfile]
name = "Input parfile"
description = "Parfile input for the alignment parameters"
type = "path"
path = { type="files" }
input = { type="parfile" }
condition = { arg="enable", value="true" }

#####################
# Import parameters #
#####################

[tabs.import]
_name = "Import parameters"
_description = "Parameters for importing star files"

[tabs.import.mode]
name = "Metadata source type"
description = "Single Particle Analysis or Tomography metadata to be converted (SPA_PAR, SPA_STAR, TOMO_PAR, TOMO_STAR)"
type = "str"
default = "SPA_STAR"
hidden = true

[tabs.import.enable]
name = "Convert par to star"
description ="Do the conversion from PYP to RELION"
type = "bool"
default = false
hidden = true

[tabs.import.read_star]
name = "Get metadata from star"
description = "Read metadata from RELION star to PYP"
type = "bool"
default = false
hidden = true

[tabs.import.refine_star]
name = "Relion refinement star file"
description = "Star file from RELION refine3d job"
type = "path"
path = { type="files" }
required = false

[tabs.import.tomo_star]
name = "Relion tomogram star file"
description = "Star from RELION ImportTomo job"
type = "path"
path = { type="files" }
hidden = [ "spr_import_star" ]
required = false

[tabs.import.motion_star]
name = "Relion motioncorr star file"
description = "Star from RELION motion correction job, with image names and motion metadata names"
type = "path"
path = { type="files" }
hidden = [ "tomo_import_star" ]
required = false

[tabs.import.relion_path]
name = "Relion project path"
description = "Path to the relion main project where all the jobs were running"
type = "path"
path = { type="folders" }
required = false

##################
# Slurm parameters
##################

[tabs.slurm]
_name = "Resources"
_description = "Parameters to control jobs submission using the SLURM scheduler"

[tabs.slurm.verbose]
name = "Verbose mode"
description = "Provide more information when running jobs"
type = "bool"
default = false

[tabs.slurm.tasks]
name = "Threads per task"
description = "Number of threads used for processing each micrograph/tilt-series"
type = "int"
default = 1
hidden = [ "spr_import_raw", "tomo_import_raw", "spr_tomo_map_mask", "tomo_mask", "spr_tomo_post_process" ]

[tabs.slurm.memory]
name = "Memory per task"
description = "Amount of memory to request per task (GB)"
type = "int"
default = 4
hidden = [ "spr_import_raw", "tomo_import_raw", "spr_tomo_map_mask", "tomo_mask", "spr_tomo_post_process" ]

[tabs.slurm.zombie]
name = "Timeout to delete zombie runs (minutes)"
description = "Timeout to delete scratch folders from jobs that have been idle"
type = "int"
default = 600
advanced = true

[tabs.slurm.max_cpus]
name = "Max number of threads"
description = "Limit the total number of threads that can run simultaneously (0=follow slurm limits)"
type = "int"
default = 0
hidden = [ "map_post_process", "stream_spr", "stream_tomo", "spr_import_raw", "tomo_import_raw", "spr_tomo_map_mask", "tomo_mask", "spr_tomo_post_process" ]
advanced = true

[tabs.slurm.max_memory]
name = "Max amount of memory"
description = "Limit the total amount of memory in GB that can be used simultaneously (0=follow slurm limits)"
type = "int"
default = 0
hidden = [ "map_post_process", "stream_spr", "stream_tomo", "spr_import_raw", "tomo_import_raw", "spr_tomo_map_mask", "tomo_mask", "spr_tomo_post_process" ]
advanced = true

[tabs.slurm.gres]
name = "Gres per task"
description = "Comma separated list of generic resource scheduling options (e.g., lscratch:500,shrd=64,gpu:H100:1)"
type = "str"
default = ""
hidden = [ "spr_import_raw", "tomo_import_raw", "spr_tomo_map_mask", "tomo_mask", "spr_tomo_post_process" ]
advanced = true

[tabs.slurm.account]
name = "Slurm account"
description = "Charge resources used by this job to specified account"
type = "str"
default = ""
hidden = [ "spr_import_raw", "tomo_import_raw", "spr_tomo_map_mask", "tomo_mask", "spr_tomo_post_process" ]
advanced = true

[tabs.slurm.walltime]
name = "Walltime per task"
description = "Limit running time for each task (dd-hh:mm:ss)"
type = "str"
default = "2:00:00"
hidden = [ "spr_import_raw", "tomo_import_raw", "spr_tomo_map_mask", "tomo_mask", "spr_tomo_post_process" ]

[tabs.slurm.bundle_size]
name = "Bundle size"
description = "Number of micrographs/tilt-series to process sequentially in a batch"
type = "int"
default = 1
hidden = [ "map_post_process", "stream_spr", "stream_tomo", "spr_import_raw", "tomo_import_raw", "spr_tomo_map_mask", "tomo_mask", "spr_tomo_post_process" ]

[tabs.slurm.queue]
name = "CPU partition"
description = "SLURM partition to submit CPU jobs"
type = "str"
input = { type="slurmQueue", group="cpu" }
hidden = [ "spr_import_raw", "tomo_import_raw", "spr_tomo_map_mask", "tomo_mask", "spr_tomo_post_process" ]

[tabs.slurm.queue_gpu]
name = "GPU partition"
description = "SLURM partition to submit GPU jobs"
type = "str"
input = { type="slurmQueue", group="gpu" }
hidden = [ "spr_import_raw", "spr_import", "spr_import_star", "spr_coarse_refine", "spr_fine_refine", "spr_flexible_refine", "map_post_process", "tomo_import_raw", "tomo_import", "tomo_import_star", "tomo_coarse_refine", "tomo_fine_refine", "tomo_flexible_refine", "tomo_post_process", "spr_map_clean", "tomo_map_clean", "spr_tomo_map_mask", "tomo_mask", "spr_tomo_post_process" ]

[tabs.slurm.merge_tasks]
name = "Threads (merge task)"
description = "Number of threads used during merging"
type = "int"
default = 1
hidden = ["stream_spa", "stream_tomo", "map_post_process", "stream_spr", "tomo_spr", "spr_import_raw", "tomo_import_raw", "spr_tomo_map_mask", "tomo_mask", "spr_tomo_post_process"]

[tabs.slurm.merge_memory]
name = "Memory (merge task)"
description = "Amount of memory used during merging (GB)"
type = "int"
default = 4
hidden = ["stream_spa", "stream_tomo", "map_post_process", "stream_spr", "tomo_spr", "spr_import_raw", "tomo_import_raw", "spr_tomo_map_mask", "tomo_mask", "spr_tomo_post_process"]

[tabs.slurm.merge_gres]
name = "Gres (merge task)"
description = "Comma separated list of generic resource scheduling options (e.g., lscratch:500,shrd=64)"
type = "str"
default = ""
hidden = ["stream_spa", "stream_tomo", "map_post_process", "stream_spr", "tomo_spr", "spr_import_raw", "tomo_import_raw", "spr_tomo_map_mask", "tomo_mask", "spr_tomo_post_process"]
advanced = true

[tabs.slurm.merge_account]
name = "Slurm account (merge task)"
description = "Charge resources used by this job to specified account"
type = "str"
default = ""
hidden = ["stream_spa", "stream_tomo", "map_post_process", "stream_spr", "tomo_spr", "spr_import_raw", "tomo_import_raw", "spr_tomo_map_mask", "tomo_mask", "spr_tomo_post_process"]
advanced = true

[tabs.slurm.merge_walltime]
name = "Walltime (merge task)"
description = "Max running time for merging task (dd-hh:mm:ss)"
type = "str"
default = "4:00:00"
hidden = ["stream_spa", "stream_tomo", "map_post_process", "stream_spr", "tomo_spr", "spr_import_raw", "tomo_import_raw", "spr_tomo_map_mask", "tomo_mask", "spr_tomo_post_process"]

[tabs.slurm.merge_queue]
name = "CPU partition (merge task)"
description = "SLURM partition to submit merge jobs"
type = "str"
input = { type="slurmQueue", group="cpu" }
# partiton settings need to be set in config.toml somehow, how could a user know what the partiton names are?
hidden = ["stream_spa", "stream_tomo", "map_post_process", "stream_spr", "tomo_spr", "spr_import_raw", "tomo_import_raw", "spr_tomo_map_mask", "tomo_mask", "spr_tomo_post_process"]

[tabs.slurm.daemon_tasks]
name = "Threads per task (pre-processing daemon)"
description = "Number of CPUs used during pre-processing"
type = "int"
default = 1
hidden = ["spr_import_raw", "spr_import", "spr_import_star", "spr_pre_process", "spr_coarse_refine", "spr_fine_refine", "spr_flexible_refine", "map_post_process", "tomo_import_raw", "tomo_import", "tomo_import_star", "tomo_pre_process", "tomo_coarse_refine", "tomo_fine_refine", "tomo_flexible_refine", "tomo_post_process", "spr_map_clean", "tomo_map_clean", "spr_tomo_map_mask", "tomo_mask", "spr_tomo_post_process" ]

[tabs.slurm.daemon_memory]
name = "Memory per task (pre-processing daemon)"
description = "Amount of memory used for pre-processing daemon (GB)"
type = "int"
default = 2
hidden = ["spr_import_raw", "spr_import", "spr_import_star", "spr_pre_process", "spr_coarse_refine", "spr_fine_refine", "spr_flexible_refine", "map_post_process", "tomo_import_raw", "tomo_import", "tomo_import_star", "tomo_pre_process", "tomo_coarse_refine", "tomo_fine_refine", "tomo_flexible_refine", "spr_map_clean", "tomo_map_clean", "spr_tomo_map_mask", "tomo_mask", "spr_tomo_post_process" ]

[tabs.slurm.daemon_gres]
name = "Gres (pre-processing daemon)"
description = "Comma separated list of generic resource scheduling options (e.g., lscratch:500,shrd=64,gpu:H100:1)"
type = "str"
default = ""
hidden = ["spr_import_raw", "spr_import", "spr_import_star", "spr_pre_process", "spr_coarse_refine", "spr_fine_refine", "spr_flexible_refine", "map_post_process", "tomo_import_raw", "tomo_import", "tomo_import_star", "tomo_pre_process", "tomo_coarse_refine", "tomo_fine_refine", "tomo_flexible_refine", "spr_map_clean", "tomo_map_clean", "spr_tomo_map_mask", "tomo_mask", "spr_tomo_post_process" ]
advanced = true

[tabs.slurm.daemon_account]
name = "Slurm account (pre-processing daemon)"
description = "Charge resources used by this job to specified account"
type = "str"
default = ""
hidden = ["spr_import_raw", "spr_import", "spr_import_star", "spr_pre_process", "spr_coarse_refine", "spr_fine_refine", "spr_flexible_refine", "map_post_process", "tomo_import_raw", "tomo_import", "tomo_import_star", "tomo_pre_process", "tomo_coarse_refine", "tomo_fine_refine", "tomo_flexible_refine", "spr_map_clean", "tomo_map_clean", "spr_tomo_map_mask", "tomo_mask", "spr_tomo_post_process" ]
advanced = true

[tabs.slurm.daemon_walltime]
name = "Walltime per task (pre-processing daemon)"
description = "Max running time for pre-processing task (dd-hh:mm:ss)"
type = "str"
default = "5-00:00:00"
hidden = ["spr_import_raw", "spr_import", "spr_import_star", "spr_pre_process", "spr_coarse_refine", "spr_fine_refine", "spr_flexible_refine", "map_post_process", "tomo_import_raw", "tomo_import", "tomo_import_star", "tomo_pre_process", "tomo_coarse_refine", "tomo_fine_refine", "tomo_flexible_refine", "spr_map_clean", "tomo_map_clean", "spr_tomo_map_mask", "tomo_mask", "spr_tomo_post_process" ]

[tabs.slurm.daemon_queue]
name = "CPU partition (pre-processing daemon)"
description = "SLURM partition to use for pre-processing jobs"
type = "str"
input = { type="slurmQueue", group="cpu" }
# partiton settings need to be set in config.toml somehow, how could a user know what the partiton names are?
hidden = ["spr_import_raw", "tomo_import_raw", "spr_import", "spr_import_star", "spr_pre_process", "spr_coarse_refine", "spr_fine_refine", "spr_flexible_refine", "map_post_process", "tomo_import", "tomo_import_star", "tomo_pre_process", "tomo_coarse_refine", "tomo_fine_refine", "tomo_flexible_refine", "spr_map_clean", "tomo_map_clean", "spr_tomo_map_mask", "tomo_mask", "spr_tomo_post_process" ]

[tabs.slurm.class2d_tasks]
name = "Threads per task (refinement daemon)"
description = "Number of CPUs used during 2D/3D refinement"
type = "int"
default = 1
hidden = ["spr_import_raw", "spr_import", "spr_import_star", "spr_pre_process", "spr_coarse_refine", "spr_fine_refine", "spr_flexible_refine", "map_post_process", "tomo_import_raw", "tomo_import", "tomo_import_star", "tomo_pre_process", "tomo_coarse_refine", "tomo_fine_refine", "tomo_flexible_refine", "spr_map_clean", "tomo_map_clean", "stream_tomo", "spr_tomo_map_mask", "tomo_mask", "spr_tomo_post_process" ]

[tabs.slurm.class2d_memory]
name = "Memory per task (refinement daemon)"
description = "Amount of memory used for 2D/3D refinement daemon (GB)"
type = "int"
default = 4
hidden = ["spr_import_raw", "spr_import", "spr_import_star", "spr_pre_process", "spr_coarse_refine", "spr_fine_refine", "spr_flexible_refine", "map_post_process", "tomo_import_raw", "tomo_import", "tomo_import_star", "tomo_pre_process", "tomo_coarse_refine", "tomo_fine_refine", "tomo_flexible_refine", "spr_map_clean", "tomo_map_clean", "stream_tomo", "spr_tomo_map_mask", "tomo_mask", "spr_tomo_post_process" ]

[tabs.slurm.class2d_gres]
name = "Gres (refinement daemon)"
description = "Comma separated list of generic resource scheduling options (e.g., lscratch:500,shrd=64)"
type = "str"
default = ""
hidden = ["spr_import_raw", "spr_import", "spr_import_star", "spr_pre_process", "spr_coarse_refine", "spr_fine_refine", "spr_flexible_refine", "map_post_process", "tomo_import_raw", "tomo_import", "tomo_import_star", "tomo_pre_process", "tomo_coarse_refine", "tomo_fine_refine", "tomo_flexible_refine", "spr_map_clean", "tomo_map_clean", "stream_tomo", "spr_tomo_map_mask", "tomo_mask", "spr_tomo_post_process" ]
advanced = true

[tabs.slurm.class2d_account]
name = "Slurm account (refinement daemon)"
description = "Charge resources used by this job to specified account"
type = "str"
default = ""
hidden = ["spr_import_raw", "spr_import", "spr_import_star", "spr_pre_process", "spr_coarse_refine", "spr_fine_refine", "spr_flexible_refine", "map_post_process", "tomo_import_raw", "tomo_import", "tomo_import_star", "tomo_pre_process", "tomo_coarse_refine", "tomo_fine_refine", "tomo_flexible_refine", "spr_map_clean", "tomo_map_clean", "stream_tomo", "spr_tomo_map_mask", "tomo_mask", "spr_tomo_post_process" ]
advanced = true

[tabs.slurm.class2d_walltime]
name = "Walltime (refinement daemon)"
description = "Max running time for 2D/3D refinement daemon (dd-hh:mm:ss)"
type = "str"
default = "5-00:00:00"
hidden = ["spr_import_raw", "spr_import", "spr_import_star", "spr_pre_process", "spr_coarse_refine", "spr_fine_refine", "spr_flexible_refine", "map_post_process", "tomo_import_raw", "tomo_import", "tomo_import_star", "tomo_pre_process", "tomo_coarse_refine", "tomo_fine_refine", "tomo_flexible_refine", "spr_map_clean", "tomo_map_clean", "stream_tomo", "spr_tomo_map_mask", "tomo_mask", "spr_tomo_post_process" ]

[tabs.slurm.class2d_queue]
name = "Partition (refinement daemon)"
description = "SLURM partition to use for 2D/3D refinement jobs"
type = "str"
input = { type="slurmQueue", group="cpu" }
# partiton settings need to be set in config.toml somehow, how could a user know what the partiton names are?
hidden = ["spr_import_raw", "spr_import", "spr_import_star", "spr_pre_process", "spr_coarse_refine", "spr_fine_refine", "spr_flexible_refine", "map_post_process", "tomo_import_raw", "tomo_import", "tomo_import_star", "tomo_pre_process", "tomo_coarse_refine", "tomo_fine_refine", "tomo_flexible_refine", "spr_map_clean", "tomo_map_clean", "stream_tomo", "spr_tomo_map_mask", "tomo_mask", "spr_tomo_post_process" ]

[tabs.slurm.profile]
name = "Save profiling information"
description = "Store diagram as pdf file"
type = "bool"
default = false
hidden = true

[tabs.slurm.merge_only]
name = "Only run the merge job"
description = "Only run the merge job"
type = "bool"
default = false
hidden = true<|MERGE_RESOLUTION|>--- conflicted
+++ resolved
@@ -3137,15 +3137,9 @@
 name = "Final resolution limit"
 description = "Highest resolution used for ab initio refinement"
 type = "float"
-<<<<<<< HEAD
 default = 16.0
-hidden = ['spr_flexible_refine', 'tomo_flexible_refine' ]
-condition = { arg="csp_abinitio", value="true" }
-=======
-default = 10.0
 hidden = [ "spr_fine_refine", "spr_flexible_refine", "tomo_fine_refine", "tomo_flexible_refine" ]
 condition = { arg="abinitio", value="true" }
->>>>>>> 7b5f8ace
 
 [tabs.csp.InitialSkip]
 name = "Skip initialization"
