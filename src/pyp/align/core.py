--- conflicted
+++ resolved
@@ -4476,22 +4476,10 @@
         1. Generate the star file for Relion 4 polishing. By
             Default, it is diaabled. Set 1 to enable.
         """
-<<<<<<< HEAD
         
         gpu_id = os.environ["CUDA_VISIBLE_DEVICES"]
         command = f"{get_motioncor3_path()} {input} -OutMrc {name}.mrc {gain} -OutAln {os.getcwd()} {frame_options} {patches} -Gpu {gpu_id} -UseGpus 1"
         
-=======
-
-        command = f"{get_motioncor3_path()} \
-{input} \
--OutMrc {name}.mrc \
-{gain} \
--OutAln {os.getcwd()} \
-{frame_options} \
-{patches} \
--Gpu {get_gpu_id()}"
->>>>>>> 2b74166d
         [ output, error ] = run_shell_command(command, verbose=parameters["slurm_verbose"])
         
         if "Segmentation fault" in error or "Killed" in error:
