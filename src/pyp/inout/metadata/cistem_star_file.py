--- conflicted
+++ resolved
@@ -916,10 +916,6 @@
         self.to_binary()
 
 
-<<<<<<< HEAD
-    
-=======
-        self.set_data(data=data)
 
     def has_frames(self) -> bool:
         assert self.get_data() is not None, "No data in the Parameters data structure."
@@ -1003,7 +999,6 @@
 
         self.set_data(data=prealloc_data)
 
->>>>>>> 667028e2
 def initialize_parameters_binary(): 
 
     data = np.ones((100, 32))
